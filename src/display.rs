--- conflicted
+++ resolved
@@ -134,11 +134,7 @@
         let render_timer = config.render_timer();
 
         // Create the window where Alacritty will be displayed
-<<<<<<< HEAD
-        let mut window = Window::new(&options.title, config.window())?;
-=======
         let mut window = Window::new(&options, config.window())?;
->>>>>>> 66acf1e0
 
         // get window properties for initializing the other subsystems
         let mut viewport_size = window.inner_size_pixels()
@@ -155,12 +151,8 @@
         let mut renderer = QuadRenderer::new(config, viewport_size)?;
 
         let (glyph_cache, cell_width, cell_height) =
-<<<<<<< HEAD
-            Self::new_glyph_cache(&window, &mut renderer, config)?;
-=======
             Self::new_glyph_cache(dpr, &mut renderer, config)?;
 
->>>>>>> 66acf1e0
 
         let dimensions = options.dimensions()
             .unwrap_or_else(|| config.dimensions());
@@ -171,13 +163,8 @@
             let height = cell_height as u32 * dimensions.lines_u32();
 
             let new_viewport_size = Size {
-<<<<<<< HEAD
-                width: Pixels(width + 2 * config.padding().x as u32),
-                height: Pixels(height + 2 * config.padding().y as u32),
-=======
                 width: Pixels(width + 2 * u32::from(config.padding().x)),
                 height: Pixels(height + 2 * u32::from(config.padding().y)),
->>>>>>> 66acf1e0
             };
 
             window.set_inner_size(&new_viewport_size);
@@ -225,27 +212,15 @@
             rx,
             meter: Meter::new(),
             font_size: font::Size::new(0.),
-<<<<<<< HEAD
-            size_info: size_info,
-=======
             size_info,
->>>>>>> 66acf1e0
             last_background_color: background_color,
         })
     }
 
-<<<<<<< HEAD
-    fn new_glyph_cache(window : &Window, renderer : &mut QuadRenderer, config: &Config)
-        -> Result<(GlyphCache, f32, f32), Error>
-    {
-        let font = config.font().clone();
-        let dpr = window.hidpi_factor();
-=======
     fn new_glyph_cache(dpr: f32, renderer: &mut QuadRenderer, config: &Config)
         -> Result<(GlyphCache, f32, f32), Error>
     {
         let font = config.font().clone();
->>>>>>> 66acf1e0
         let rasterizer = font::Rasterizer::new(dpr, config.use_thin_strokes())?;
 
         // Initialize glyph cache
@@ -266,14 +241,6 @@
         // Need font metrics to resize the window properly. This suggests to me the
         // font metrics should be computed before creating the window in the first
         // place so that a resize is not needed.
-<<<<<<< HEAD
-        let metrics = glyph_cache.font_metrics(font.size);
-        let cell_width = (metrics.average_advance + f64::from(font.offset().x)) as u32;
-        let cell_height = (metrics.line_height + f64::from(font.offset().y)) as u32;
-
-        Ok((glyph_cache, cell_width as f32, cell_height as f32))
-
-=======
         let metrics = glyph_cache.font_metrics();
         let cell_width = metrics.average_advance as f32 + f32::from(font.offset().x);
         let cell_height = metrics.line_height as f32 + f32::from(font.offset().y);
@@ -284,7 +251,6 @@
         }
 
         Ok((glyph_cache, cell_width.floor(), cell_height.floor()))
->>>>>>> 66acf1e0
     }
 
     pub fn update_glyph_cache(&mut self, config: &Config) {
@@ -294,11 +260,7 @@
             let _ = cache.update_font_size(config.font(), size, &mut api);
         });
 
-<<<<<<< HEAD
-        let metrics = cache.font_metrics(size);
-=======
         let metrics = cache.font_metrics();
->>>>>>> 66acf1e0
         self.size_info.cell_width = ((metrics.average_advance + f64::from(config.font().offset().x)) as f32).floor();
         self.size_info.cell_height = ((metrics.line_height + f64::from(config.font().offset().y)) as f32).floor();
     }
@@ -464,22 +426,6 @@
     pub fn update_ime_position(&mut self, terminal: &Term) {
         use index::{Column, Line, Point};
         use term::SizeInfo;
-<<<<<<< HEAD
-        let Point {
-            line: Line(row),
-            col: Column(col),
-        } = terminal.cursor().point;
-        let SizeInfo {
-            cell_width: cw,
-            cell_height: ch,
-            padding_x: px,
-            padding_y: py,
-            ..
-        } = *terminal.size_info();
-        let nspot_y = (py + (row + 1) as f32 * ch) as i16;
-        let nspot_x = (px + col as f32 * cw) as i16;
-        self.window().send_xim_spot(nspot_x, nspot_y);
-=======
         let Point{line: Line(row), col: Column(col)} = terminal.cursor().point;
         let SizeInfo{cell_width: cw,
                     cell_height: ch,
@@ -488,6 +434,5 @@
         let nspot_y = (py + (row + 1) as f32 * ch) as i32;
         let nspot_x = (px + col as f32 * cw) as i32;
         self.window().set_ime_spot(nspot_x, nspot_y);
->>>>>>> 66acf1e0
     }
 }