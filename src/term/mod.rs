// Copyright 2016 Joe Wilm, The Alacritty Project Contributors
//
// Licensed under the Apache License, Version 2.0 (the "License");
// you may not use this file except in compliance with the License.
// You may obtain a copy of the License at
//
//     http://www.apache.org/licenses/LICENSE-2.0
//
// Unless required by applicable law or agreed to in writing, software
// distributed under the License is distributed on an "AS IS" BASIS,
// WITHOUT WARRANTIES OR CONDITIONS OF ANY KIND, either express or implied.
// See the License for the specific language governing permissions and
// limitations under the License.
//
//! Exports the `Term` type which is a high-level API for the Grid
use std::ops::{Range, Index, IndexMut};
use std::ptr;
use std::cmp::{min, max};
use std::io;
use std::time::{Duration, Instant};

use arraydeque::ArrayDeque;
use unicode_width::UnicodeWidthChar;

use font;
use ansi::{self, Color, NamedColor, Attr, Handler, CharsetIndex, StandardCharset, CursorStyle};
use grid::{BidirectionalIterator, Grid, ClearRegion, ToRange, Indexed};
use index::{self, Point, Column, Line, Linear, IndexRange, Contains, RangeInclusive};
use selection::{self, Span, Selection};
use config::{Config, VisualBellAnimation};
use {MouseCursor, Rgb};

pub mod cell;
pub mod color;
pub use self::cell::Cell;
use self::cell::LineLength;

impl<'a> selection::SemanticSearch for &'a Term {
    fn semantic_search_left(&self, mut point: Point) -> Point {
        let mut iter = self.grid.iter_from(point);
        let last_col = self.grid.num_cols() - Column(1);

        while let Some(cell) = iter.prev() {
            if self.semantic_escape_chars.contains(cell.c) {
                break;
            }

            if iter.cur.col == last_col && !cell.flags.contains(cell::Flags::WRAPLINE) {
                break; // cut off if on new line or hit escape char
            }

            point = iter.cur;
        }

        point
    }

    fn semantic_search_right(&self, mut point: Point) -> Point {
        let mut iter = self.grid.iter_from(point);
        let last_col = self.grid.num_cols() - Column(1);

        while let Some(cell) = iter.next() {
            if self.semantic_escape_chars.contains(cell.c) {
                break;
            }

            point = iter.cur;

            if iter.cur.col == last_col && !cell.flags.contains(cell::Flags::WRAPLINE) {
                break; // cut off if on new line or hit escape char
            }
        }

        point
    }
}

impl<'a> selection::Dimensions for &'a Term {
    fn dimensions(&self) -> Point {
        Point {
            col: self.grid.num_cols(),
            line: self.grid.num_lines()
        }
    }
}

/// Iterator that yields cells needing render
///
/// Yields cells that require work to be displayed (that is, not a an empty
/// background cell). Additionally, this manages some state of the grid only
/// relevant for rendering like temporarily changing the cell with the cursor.
///
/// This manages the cursor during a render. The cursor location is inverted to
/// draw it, and reverted after drawing to maintain state.
pub struct RenderableCellsIter<'a> {
    grid: &'a Grid<Cell>,
    cursor: &'a Point,
    cursor_index: index::Linear,
    mode: TermMode,
    line: Line,
    column: Column,
    config: &'a Config,
    colors: &'a color::List,
    selection: Option<RangeInclusive<index::Linear>>,
    cursor_cells: ArrayDeque<[Indexed<Cell>; 3]>,
}

impl<'a> RenderableCellsIter<'a> {
    /// Create the renderable cells iterator
    ///
    /// The cursor and terminal mode are required for properly displaying the
    /// cursor.
    fn new<'b>(
        grid: &'b Grid<Cell>,
        cursor: &'b Point,
        colors: &'b color::List,
        mode: TermMode,
        config: &'b Config,
        selection: Option<RangeInclusive<index::Linear>>,
        cursor_style: CursorStyle,
        window_focused: bool,
    ) -> RenderableCellsIter<'b> {
        let cursor_index = Linear(cursor.line.0 * grid.num_cols().0 + cursor.col.0);

        RenderableCellsIter {
            grid: grid,
            cursor: cursor,
            cursor_index: cursor_index,
            mode: mode,
            line: Line(0),
            column: Column(0),
            selection: selection,
            config: config,
            colors: colors,
            cursor_cells: ArrayDeque::new(),
        }.initialize(cursor_style, window_focused)
    }

    fn populate_block_cursor(&mut self) {
        let (text_color, cursor_color) = if self.config.custom_cursor_colors() {
            (
                Color::Named(NamedColor::CursorText),
                Color::Named(NamedColor::Cursor)
            )
        } else {
            // Swap fg, bg
            let cell = &self.grid[self.cursor];
            (cell.bg, cell.fg)
        };

        let mut cell_under_cursor = self.grid[self.cursor];
        cell_under_cursor.fg = text_color;
        cell_under_cursor.bg = cursor_color;

        self.cursor_cells.push_back(Indexed {
            line: self.cursor.line,
            column: self.cursor.col,
            inner: cell_under_cursor,
        });

        if self.is_wide_cursor(&cell_under_cursor) {
            cell_under_cursor.c = ' ';
            self.cursor_cells.push_back(Indexed {
                line: self.cursor.line,
                column: self.cursor.col + 1,
                inner: cell_under_cursor,
            });
        }
    }

    #[inline]
    fn is_wide_cursor(&self, cell: &Cell) -> bool {
        cell.flags.contains(cell::Flags::WIDE_CHAR) && (self.cursor.col + 1) < self.grid.num_cols()
    }

    fn populate_beam_cursor(&mut self) {
        self.populate_cursor(font::BEAM_CURSOR_CHAR, ' ');
    }

    fn populate_underline_cursor(&mut self) {
        self.populate_cursor(font::UNDERLINE_CURSOR_CHAR, font::UNDERLINE_CURSOR_CHAR);
    }

    fn populate_cursor(&mut self, cursor: char, wide_cursor: char) {
        let mut cursor_cell = self.grid[self.cursor];
        self.cursor_cells.push_back(Indexed {
            line: self.cursor.line,
            column: self.cursor.col,
            inner: cursor_cell,
        });

        let cursor_color = self.text_cursor_color(&cursor_cell);
        cursor_cell.c = cursor;
        cursor_cell.fg = cursor_color;
        self.cursor_cells.push_back(Indexed {
            line: self.cursor.line,
            column: self.cursor.col,
            inner: cursor_cell,
        });

        if self.is_wide_cursor(&cursor_cell) {
            cursor_cell.c = wide_cursor;
            self.cursor_cells.push_back(Indexed {
                line: self.cursor.line,
                column: self.cursor.col + 1,
                inner: cursor_cell,
            });
        }
    }

    fn text_cursor_color(&self, cell: &Cell) -> Color {
        if self.config.custom_cursor_colors() {
            Color::Named(NamedColor::Cursor)
        } else {
            // Cursor is same color as text
            cell.fg
        }
    }

    /// Populates list of cursor cells with the original cell
    fn populate_no_cursor(&mut self) {
        self.cursor_cells.push_back(Indexed {
            line: self.cursor.line,
            column: self.cursor.col,
            inner: self.grid[self.cursor],
        });
    }

    fn initialize(mut self, cursor_style: CursorStyle, window_focused: bool) -> Self {
        if self.cursor_is_visible() {
            if !window_focused {
                // Render the box cursor if the window is not focused
                self.populate_cursor(font::BOX_CURSOR_CHAR, ' ');
            } else {
                match cursor_style {
                    CursorStyle::Block => {
                        self.populate_block_cursor();
                    },
                    CursorStyle::Beam => {
                        self.populate_beam_cursor();
                    },
                    CursorStyle::Underline => {
                        self.populate_underline_cursor();
                    }
                }
            }
        } else {
            self.populate_no_cursor();
        }
        self
    }

    /// Check if the cursor should be rendered.
    #[inline]
    fn cursor_is_visible(&self) -> bool {
        self.mode.contains(mode::TermMode::SHOW_CURSOR) && self.grid.contains(self.cursor)
    }

    fn compute_fg_rgb(&self, fg: &Color, cell: &Cell) -> Rgb {
        use self::cell::Flags;
        match *fg {
            Color::Spec(rgb) => rgb,
            Color::Named(ansi) => {
                match (self.config.draw_bold_text_with_bright_colors(), cell.flags & Flags::DIM_BOLD) {
                    // Draw bold text in bright colors *and* contains bold flag.
                    (true, self::cell::Flags::DIM_BOLD) |
                    (true, self::cell::Flags::BOLD)     => self.colors[ansi.to_bright()],
                    // Cell is marked as dim and not bold
                    (_,    self::cell::Flags::DIM)      => self.colors[ansi.to_dim()],
                    // None of the above, keep original color.
                    _ => self.colors[ansi]
                }
            },
            Color::Indexed(idx) => {
                let idx = match (
                    self.config.draw_bold_text_with_bright_colors(),
                    cell.flags & Flags::DIM_BOLD,
                    idx
                ) {
                    (true,  self::cell::Flags::BOLD, 0...7)  => idx as usize + 8,
                    (false, self::cell::Flags::DIM,  8...15) => idx as usize - 8,
                    (false, self::cell::Flags::DIM,  0...7)  => idx as usize + 260,
                    _ => idx as usize,
                };

                self.colors[idx]
            }
        }
    }

    #[inline]
    fn compute_bg_alpha(&self, bg: &Color) -> f32 {
        match *bg {
            Color::Named(NamedColor::Background) => 0.0,
            _ => 1.0
        }
    }

    fn compute_bg_rgb(&self, bg: &Color) -> Rgb {
        match *bg {
            Color::Spec(rgb) => rgb,
            Color::Named(ansi) => self.colors[ansi],
            Color::Indexed(idx) => self.colors[idx],
        }
    }
}

pub struct RenderableCell {
    pub line: Line,
    pub column: Column,
    pub c: char,
    pub fg: Rgb,
    pub bg: Rgb,
    pub bg_alpha: f32,
    pub flags: cell::Flags,
}

impl<'a> Iterator for RenderableCellsIter<'a> {
    type Item = RenderableCell;

    /// Gets the next renderable cell
    ///
    /// Skips empty (background) cells and applies any flags to the cell state
    /// (eg. invert fg and bg colors).
    #[inline]
    fn next(&mut self) -> Option<Self::Item> {
        while self.line < self.grid.num_lines() {
            while self.column < self.grid.num_cols() {
                // Grab current state for this iteration
                let line = self.line;
                let column = self.column;
                let cell = &self.grid[line][column];

                let index = Linear(line.0 * self.grid.num_cols().0 + column.0);

                let (cell, selected) = if index == self.cursor_index {
                    // Cursor cell
                    let cell = self.cursor_cells.pop_front().unwrap();

                    // Since there may be multiple cursor cells (for a wide
                    // char), only update iteration position after all cursor
                    // cells have been drawn.
                    if self.cursor_cells.is_empty() {
                        self.line = cell.line;
                        self.column = cell.column + 1;
                    }
                    (cell.inner, false)
                } else {
                    // Normal cell
                    self.column += 1;

                    let selected = self.selection.as_ref()
                        .map(|range| range.contains_(index))
                        .unwrap_or(false);

                    // Skip empty cells
                    if cell.is_empty() && !selected {
                        continue;
                    }
                    (*cell, selected)
                };

                // Apply inversion and lookup RGB values
                let mut bg_alpha = 1.0;
                let fg_rgb;
                let bg_rgb;

                let invert = selected ^ cell.inverse();

                if invert {
                    if cell.fg == cell.bg {
                        bg_rgb = self.colors[NamedColor::Foreground];
                        fg_rgb = self.colors[NamedColor::Background];
                        bg_alpha = 1.0
                    } else {
                        bg_rgb = self.compute_fg_rgb(&cell.fg, &cell);
                        fg_rgb = self.compute_bg_rgb(&cell.bg);
                    }
                } else {
                    fg_rgb = self.compute_fg_rgb(&cell.fg, &cell);
                    bg_rgb = self.compute_bg_rgb(&cell.bg);
                    bg_alpha = self.compute_bg_alpha(&cell.bg);
                }

                return Some(RenderableCell {
                    line: line,
                    column: column,
                    flags: cell.flags,
                    c: cell.c,
                    fg: fg_rgb,
                    bg: bg_rgb,
                    bg_alpha: bg_alpha,
                })
            }

            self.column = Column(0);
            self.line += 1;
        }

        None
    }

}

pub mod mode {
    bitflags! {
        pub struct TermMode: u16 {
            const SHOW_CURSOR         = 0b0000000000001;
            const APP_CURSOR          = 0b0000000000010;
            const APP_KEYPAD          = 0b0000000000100;
            const MOUSE_REPORT_CLICK  = 0b0000000001000;
            const BRACKETED_PASTE     = 0b0000000010000;
            const SGR_MOUSE           = 0b0000000100000;
            const MOUSE_MOTION        = 0b0000001000000;
            const LINE_WRAP           = 0b0000010000000;
            const LINE_FEED_NEW_LINE  = 0b0000100000000;
            const ORIGIN              = 0b0001000000000;
            const INSERT              = 0b0010000000000;
            const FOCUS_IN_OUT        = 0b0100000000000;
            const ALT_SCREEN          = 0b1000000000000;
            const ANY                 = 0b1111111111111;
            const NONE                = 0;
        }
    }

    impl Default for TermMode {
        fn default() -> TermMode {
            TermMode::SHOW_CURSOR | TermMode::LINE_WRAP
        }
    }
}

pub use self::mode::TermMode;

pub const TAB_SPACES: usize = 8;

trait CharsetMapping {
    fn map(&self, c: char) -> char {
        c
    }
}

impl CharsetMapping for StandardCharset {
    /// Switch/Map character to the active charset. Ascii is the common case and
    /// for that we want to do as little as possible.
    #[inline]
    fn map(&self, c: char) -> char {
        match *self {
            StandardCharset::Ascii => c,
            StandardCharset::SpecialCharacterAndLineDrawing =>
                match c {
                    '`' => '◆',
                    'a' => '▒',
                    'b' => '\t',
                    'c' => '\u{000c}',
                    'd' => '\r',
                    'e' => '\n',
                    'f' => '°',
                    'g' => '±',
                    'h' => '\u{2424}',
                    'i' => '\u{000b}',
                    'j' => '┘',
                    'k' => '┐',
                    'l' => '┌',
                    'm' => '└',
                    'n' => '┼',
                    'o' => '⎺',
                    'p' => '⎻',
                    'q' => '─',
                    'r' => '⎼',
                    's' => '⎽',
                    't' => '├',
                    'u' => '┤',
                    'v' => '┴',
                    'w' => '┬',
                    'x' => '│',
                    'y' => '≤',
                    'z' => '≥',
                    '{' => 'π',
                    '|' => '≠',
                    '}' => '£',
                    '~' => '·',
                    _ => c
                },
        }
    }
}

#[derive(Default, Copy, Clone)]
struct Charsets([StandardCharset; 4]);

impl Index<CharsetIndex> for Charsets {
    type Output = StandardCharset;
    fn index(&self, index: CharsetIndex) -> &StandardCharset {
        &self.0[index as usize]
    }
}

impl IndexMut<CharsetIndex> for Charsets {
    fn index_mut(&mut self, index: CharsetIndex) -> &mut StandardCharset {
        &mut self.0[index as usize]
    }
}

#[derive(Default, Copy, Clone)]
pub struct Cursor {
    /// The location of this cursor
    pub point: Point,

    /// Template cell when using this cursor
    template: Cell,

    /// Currently configured graphic character sets
    charsets: Charsets,
}

pub struct VisualBell {
    /// Visual bell animation
    animation: VisualBellAnimation,

    /// Visual bell duration
    duration: Duration,

    /// The last time the visual bell rang, if at all
    start_time: Option<Instant>,
}

fn cubic_bezier(p0: f64, p1: f64, p2: f64, p3: f64, x: f64) -> f64 {
    (1.0 - x).powi(3) * p0 +
    3.0 * (1.0 - x).powi(2) * x * p1 +
    3.0 * (1.0 - x) * x.powi(2) * p2 +
    x.powi(3) * p3
}

impl VisualBell {
    pub fn new(config: &Config) -> VisualBell {
        let visual_bell_config = config.visual_bell();
        VisualBell {
            animation: visual_bell_config.animation(),
            duration: visual_bell_config.duration(),
            start_time: None,
        }
    }

    /// Ring the visual bell, and return its intensity.
    pub fn ring(&mut self) -> f64 {
        let now = Instant::now();
        self.start_time = Some(now);
        self.intensity_at_instant(now)
    }

    /// Get the currently intensity of the visual bell. The bell's intensity
    /// ramps down from 1.0 to 0.0 at a rate determined by the bell's duration.
    pub fn intensity(&self) -> f64 {
        self.intensity_at_instant(Instant::now())
    }

    /// Check whether or not the visual bell has completed "ringing".
    pub fn completed(&mut self) -> bool {
        match self.start_time {
            Some(earlier) => {
                if Instant::now().duration_since(earlier) >= self.duration {
                    self.start_time = None;
                }
                false
            },
            None => true
        }
    }

    /// Get the intensity of the visual bell at a particular instant. The bell's
    /// intensity ramps down from 1.0 to 0.0 at a rate determined by the bell's
    /// duration.
    pub fn intensity_at_instant(&self, instant: Instant) -> f64 {
        // If `duration` is zero, then the VisualBell is disabled; therefore,
        // its `intensity` is zero.
        if self.duration == Duration::from_secs(0) {
            return 0.0;
        }

        match self.start_time {
            // Similarly, if `start_time` is `None`, then the VisualBell has not
            // been "rung"; therefore, its `intensity` is zero.
            None => 0.0,

            Some(earlier) => {
                // Finally, if the `instant` at which we wish to compute the
                // VisualBell's `intensity` occurred before the VisualBell was
                // "rung", then its `intensity` is also zero.
                if instant < earlier {
                    return 0.0;
                }

                let elapsed = instant.duration_since(earlier);
                let elapsed_f = elapsed.as_secs() as f64 +
                                elapsed.subsec_nanos() as f64 / 1e9f64;
                let duration_f = self.duration.as_secs() as f64 +
                                 self.duration.subsec_nanos() as f64 / 1e9f64;

                // Otherwise, we compute a value `time` from 0.0 to 1.0
                // inclusive that represents the ratio of `elapsed` time to the
                // `duration` of the VisualBell.
                let time = (elapsed_f / duration_f).min(1.0);

                // We use this to compute the inverse `intensity` of the
                // VisualBell. When `time` is 0.0, `inverse_intensity` is 0.0,
                // and when `time` is 1.0, `inverse_intensity` is 1.0.
                let inverse_intensity = match self.animation {
                    VisualBellAnimation::Ease => cubic_bezier(0.25, 0.1, 0.25, 1.0, time),
                    VisualBellAnimation::EaseOut => cubic_bezier(0.25, 0.1, 0.25, 1.0, time),
                    VisualBellAnimation::EaseOutSine => cubic_bezier(0.39, 0.575, 0.565, 1.0, time),
                    VisualBellAnimation::EaseOutQuad => cubic_bezier(0.25, 0.46, 0.45, 0.94, time),
                    VisualBellAnimation::EaseOutCubic => cubic_bezier(0.215, 0.61, 0.355, 1.0, time),
                    VisualBellAnimation::EaseOutQuart => cubic_bezier(0.165, 0.84, 0.44, 1.0, time),
                    VisualBellAnimation::EaseOutQuint => cubic_bezier(0.23, 1.0, 0.32, 1.0, time),
                    VisualBellAnimation::EaseOutExpo => cubic_bezier(0.19, 1.0, 0.22, 1.0, time),
                    VisualBellAnimation::EaseOutCirc => cubic_bezier(0.075, 0.82, 0.165, 1.0, time),
                    VisualBellAnimation::Linear => time,
                };

                // Since we want the `intensity` of the VisualBell to decay over
                // `time`, we subtract the `inverse_intensity` from 1.0.
                1.0 - inverse_intensity
            }
        }
    }

    pub fn update_config(&mut self, config: &Config) {
        let visual_bell_config = config.visual_bell();
        self.animation = visual_bell_config.animation();
        self.duration = visual_bell_config.duration();
    }
}

pub struct Term {
    /// The grid
    grid: Grid<Cell>,

    /// Tracks if the next call to input will need to first handle wrapping.
    /// This is true after the last column is set with the input function. Any function that
    /// implicitly sets the line or column needs to set this to false to avoid wrapping twice.
    /// input_needs_wrap ensures that cursor.col is always valid for use into indexing into
    /// arrays. Without it we would have to sanitize cursor.col every time we used it.
    input_needs_wrap: bool,

    /// Got a request to set title; it's buffered here until next draw.
    ///
    /// Would be nice to avoid the allocation...
    next_title: Option<String>,

    /// Got a request to set the mouse cursor; it's buffered here until the next draw
    next_mouse_cursor: Option<MouseCursor>,

    /// Alternate grid
    alt_grid: Grid<Cell>,

    /// Alt is active
    alt: bool,

    /// The cursor
    cursor: Cursor,

    /// The graphic character set, out of `charsets`, which ASCII is currently
    /// being mapped to
    active_charset: CharsetIndex,

    /// Tabstops
    tabs: Vec<bool>,

    /// Mode flags
    mode: TermMode,

    /// Scroll region
    scroll_region: Range<Line>,

    /// Font size modifier
    pub font_size_modifier: i8,

    /// Size
    size_info: SizeInfo,

    pub dirty: bool,

    pub visual_bell: VisualBell,
    pub next_is_urgent: Option<bool>,

    /// Saved cursor from main grid
    cursor_save: Cursor,

    /// Saved cursor from alt grid
    cursor_save_alt: Cursor,

    semantic_escape_chars: String,

    /// Colors used for rendering
    colors: color::List,

    /// Is color in `colors` modified or not
    color_modified: [bool; color::COUNT],

    /// Original colors from config
    original_colors: color::List,

    /// Current style of the cursor
    cursor_style: Option<CursorStyle>,

    /// Default style for resetting the cursor
    default_cursor_style: CursorStyle,

    dynamic_title: bool,
}

/// Terminal size info
#[derive(Debug, Copy, Clone, Serialize, Deserialize)]
pub struct SizeInfo {
    /// Terminal window width
    pub width: f32,

    /// Terminal window height
    pub height: f32,

    /// Width of individual cell
    pub cell_width: f32,

    /// Height of individual cell
    pub cell_height: f32,

    /// Horizontal window padding
    pub padding_x: f32,

    /// Horizontal window padding
    pub padding_y: f32,
}

impl SizeInfo {
    #[inline]
    pub fn lines(&self) -> Line {
        Line(((self.height - 2. * self.padding_y) / self.cell_height) as usize)
    }

    #[inline]
    pub fn cols(&self) -> Column {
        Column(((self.width - 2. * self.padding_x) / self.cell_width) as usize)
    }

    fn contains_point(&self, x: usize, y:usize) -> bool {
        x <= (self.width - self.padding_x) as usize &&
            x >= self.padding_x as usize &&
            y <= (self.height - self.padding_y) as usize &&
            y >= self.padding_y as usize
    }

    pub fn pixels_to_coords(&self, x: usize, y: usize) -> Option<Point> {
        if !self.contains_point(x, y) {
            return None;
        }

        let col = Column((x - self.padding_x as usize) / (self.cell_width as usize));
        let line = Line((y - self.padding_y as usize) / (self.cell_height as usize));

        Some(Point {
            line: min(line, self.lines() - 1),
            col: min(col, self.cols() - 1)
        })
    }
}


impl Term {
    #[inline]
    pub fn get_next_title(&mut self) -> Option<String> {
        self.next_title.take()
    }

<<<<<<< HEAD
    #[inline]
    pub fn get_next_mouse_cursor(&mut self) -> Option<MouseCursor> {
        self.next_mouse_cursor.take()
    }

    pub fn new(config : &Config, size: SizeInfo) -> Term {
=======
    pub fn new(config: &Config, size: SizeInfo) -> Term {
>>>>>>> ed91eb36
        let template = Cell::default();

        let num_cols = size.cols();
        let num_lines = size.lines();

        let grid = Grid::new(num_lines, num_cols, &template);

        let tabs = IndexRange::from(Column(0)..grid.num_cols())
            .map(|i| (*i as usize) % TAB_SPACES == 0)
            .collect::<Vec<bool>>();

        let alt = grid.clone();
        let scroll_region = Line(0)..grid.num_lines();

        Term {
            next_title: None,
            next_mouse_cursor: None,
            dirty: false,
            visual_bell: VisualBell::new(config),
            next_is_urgent: None,
            input_needs_wrap: false,
            grid: grid,
            alt_grid: alt,
            alt: false,
            font_size_modifier: 0,
            active_charset: Default::default(),
            cursor: Default::default(),
            cursor_save: Default::default(),
            cursor_save_alt: Default::default(),
            tabs: tabs,
            mode: Default::default(),
            scroll_region: scroll_region,
            size_info: size,
            colors: color::List::from(config.colors()),
            color_modified: [false; color::COUNT],
            original_colors: color::List::from(config.colors()),
            semantic_escape_chars: config.selection().semantic_escape_chars.clone(),
            cursor_style: None,
            default_cursor_style: config.cursor_style(),
            dynamic_title: config.dynamic_title(),
        }
    }

    pub fn change_font_size(&mut self, delta: i8) {
        if let Some(sum) = self.font_size_modifier.checked_add(delta) {
            self.font_size_modifier = sum;
            self.dirty = true;
        }
    }

    pub fn reset_font_size(&mut self) {
        self.font_size_modifier = 0;
        self.dirty = true;
    }

    pub fn update_config(&mut self, config: &Config) {
        self.semantic_escape_chars = config.selection().semantic_escape_chars.clone();
        self.original_colors.fill_named(config.colors());
        for i in 0..color::COUNT {
            if !self.color_modified[i] {
                self.colors[i] = self.original_colors[i];
            }
        }
        self.visual_bell.update_config(config);
        self.default_cursor_style = config.cursor_style();
        self.dynamic_title = config.dynamic_title();
    }

    #[inline]
    pub fn needs_draw(&self) -> bool {
        self.dirty
    }

    pub fn string_from_selection(&self, span: &Span) -> String {
        /// Need a generic push() for the Append trait
        trait PushChar {
            fn push_char(&mut self, c: char);
            fn maybe_newline(&mut self, grid: &Grid<Cell>, line: Line, ending: Column) {
                if ending != Column(0) && !grid[line][ending - 1].flags.contains(cell::Flags::WRAPLINE) {
                    self.push_char('\n');
                }
            }
        }

        impl PushChar for String {
            #[inline]
            fn push_char(&mut self, c: char) {
                self.push(c);
            }
        }

        use std::ops::Range;

        trait Append : PushChar {
            fn append(&mut self, grid: &Grid<Cell>, line: Line, cols: Range<Column>) -> Option<Range<Column>>;
        }

        impl Append for String {
            fn append(
                &mut self,
                grid: &Grid<Cell>,
                line: Line,
                cols: Range<Column>
            ) -> Option<Range<Column>> {
                let grid_line = &grid[line];
                let line_length = grid_line.line_length();
                let line_end = min(line_length, cols.end + 1);

                if cols.start >= line_end {
                    None
                } else {
                    for cell in &grid_line[cols.start..line_end] {
                        if !cell.flags.contains(cell::Flags::WIDE_CHAR_SPACER) {
                            self.push(cell.c);
                        }
                    }

                    let range = Some(cols.start..line_end);
                    if cols.end >= grid.num_cols() - 1 {
                        range.as_ref()
                            .map(|range| self.maybe_newline(grid, line, range.end));
                    }

                    range
                }
            }
        }

        let mut res = String::new();

        let (start, end) = span.to_locations();
        let line_count = end.line - start.line;
        let max_col = Column(usize::max_value() - 1);

        match line_count {
            // Selection within single line
            Line(0) => {
                res.append(&self.grid, start.line, start.col..end.col);
            },

            // Selection ends on line following start
            Line(1) => {
                // Starting line
                res.append(&self.grid, start.line, start.col..max_col);

                // Ending line
                res.append(&self.grid, end.line, Column(0)..end.col);
            },

            // Multi line selection
            _ => {
                // Starting line
                res.append(&self.grid, start.line, start.col..max_col);

                let middle_range = IndexRange::from((start.line + 1)..(end.line));
                for line in middle_range {
                    res.append(&self.grid, line, Column(0)..max_col);
                }

                // Ending line
                res.append(&self.grid, end.line, Column(0)..end.col);
            }
        }

        res
    }

    /// Convert the given pixel values to a grid coordinate
    ///
    /// The mouse coordinates are expected to be relative to the top left. The
    /// line and column returned are also relative to the top left.
    ///
    /// Returns None if the coordinates are outside the screen
    pub fn pixels_to_coords(&self, x: usize, y: usize) -> Option<Point> {
        self.size_info().pixels_to_coords(x, y)
    }

    /// Access to the raw grid data structure
    ///
    /// This is a bit of a hack; when the window is closed, the event processor
    /// serializes the grid state to a file.
    pub fn grid(&self) -> &Grid<Cell> {
        &self.grid
    }

    /// Iterate over the *renderable* cells in the terminal
    ///
    /// A renderable cell is any cell which has content other than the default
    /// background color.  Cells with an alternate background color are
    /// considered renderable as are cells with any text content.
    pub fn renderable_cells<'b>(
        &'b self,
        config: &'b Config,
        selection: Option<&'b Selection>,
        window_focused: bool,
    ) -> RenderableCellsIter {
        let selection = selection.and_then(|s| s.to_span(self))
            .map(|span| span.to_range());

        RenderableCellsIter::new(
            &self.grid,
            &self.cursor.point,
            &self.colors,
            self.mode,
            config,
            selection,
            self.cursor_style.unwrap_or(self.default_cursor_style),
            window_focused,
        )
    }

    /// Resize terminal to new dimensions
    pub fn resize(&mut self, size : &SizeInfo) {
        debug!("Term::resize");

        // Bounds check; lots of math assumes width and height are > 0
        if size.width as usize <= 2 * self.size_info.padding_x as usize ||
            size.height as usize <= 2 * self.size_info.padding_y as usize
        {
            return;
        }

        let old_cols = self.grid.num_cols();
        let old_lines = self.grid.num_lines();
        let mut num_cols = size.cols();
        let mut num_lines = size.lines();

        self.size_info = *size;

        if old_cols == num_cols && old_lines == num_lines {
            debug!("Term::resize dimensions unchanged");
            return;
        }

        // Should not allow less than 1 col, causes all sorts of checks to be required.
        if num_cols <= Column(1) {
            num_cols = Column(2);
        }

        // Should not allow less than 1 line, causes all sorts of checks to be required.
        if num_lines <= Line(1) {
            num_lines = Line(2);
        }

        // Scroll up to keep cursor and as much context as possible in grid.
        // This only runs when the lines decreases.
        self.scroll_region = Line(0)..self.grid.num_lines();

        // Scroll up to keep cursor in terminal
        if self.cursor.point.line >= num_lines {
            let lines = self.cursor.point.line - num_lines + 1;
            self.grid.scroll_up(Line(0)..old_lines, lines);
        }

        // Scroll up alt grid as well
        if self.cursor_save_alt.point.line >= num_lines {
            let lines = self.cursor_save_alt.point.line - num_lines + 1;
            self.alt_grid.scroll_up(Line(0)..old_lines, lines);
        }

        debug!("num_cols, num_lines = {}, {}", num_cols, num_lines);

        // Resize grids to new size
        let template = Cell::default();
        self.grid.resize(num_lines, num_cols, &template);
        self.alt_grid.resize(num_lines, num_cols, &template);

        // Reset scrolling region to new size
        self.scroll_region = Line(0)..self.grid.num_lines();

        // Ensure cursors are in-bounds.
        self.cursor.point.col = min(self.cursor.point.col, num_cols - 1);
        self.cursor.point.line = min(self.cursor.point.line, num_lines - 1);
        self.cursor_save.point.col = min(self.cursor_save.point.col, num_cols - 1);
        self.cursor_save.point.line = min(self.cursor_save.point.line, num_lines - 1);
        self.cursor_save_alt.point.col = min(self.cursor_save_alt.point.col, num_cols - 1);
        self.cursor_save_alt.point.line = min(self.cursor_save_alt.point.line, num_lines - 1);

        // Recreate tabs list
        self.tabs = IndexRange::from(Column(0)..self.grid.num_cols())
            .map(|i| (*i as usize) % TAB_SPACES == 0)
            .collect::<Vec<bool>>();

        if num_lines > old_lines {
            // Make sure bottom of terminal is clear
            let template = self.cursor.template;
            self.grid.clear_region((self.cursor.point.line + 1).., |c| c.reset(&template));
            self.alt_grid.clear_region((self.cursor_save_alt.point.line + 1).., |c| c.reset(&template));
        }

    }

    #[inline]
    pub fn size_info(&self) -> &SizeInfo {
        &self.size_info
    }

    #[inline]
    pub fn mode(&self) -> &TermMode {
        &self.mode
    }

    #[inline]
    pub fn cursor(&self) -> &Cursor {
        &self.cursor
    }

    pub fn swap_alt(&mut self) {
        if self.alt {
            let template = &self.cursor.template;
            self.grid.clear(|c| c.reset(template));
        }

        self.alt = !self.alt;
        ::std::mem::swap(&mut self.grid, &mut self.alt_grid);
    }

    /// Scroll screen down
    ///
    /// Text moves down; clear at bottom
    /// Expects origin to be in scroll range.
    #[inline]
    fn scroll_down_relative(&mut self, origin: Line, lines: Line) {
        trace!("scroll_down_relative: origin={}, lines={}", origin, lines);
        let lines = min(lines, self.scroll_region.end - self.scroll_region.start);

        // Copy of cell template; can't have it borrowed when calling clear/scroll
        let template = self.cursor.template;

        // Clear `lines` lines at bottom of area
        {
            let start = max(origin, Line(self.scroll_region.end.0.saturating_sub(lines.0)));
            self.grid.clear_region(start..self.scroll_region.end, |c| c.reset(&template));
        }

        // Scroll between origin and bottom
        self.grid.scroll_down(origin..self.scroll_region.end, lines);
    }

    /// Scroll screen up
    ///
    /// Text moves up; clear at top
    /// Expects origin to be in scroll range.
    #[inline]
    fn scroll_up_relative(&mut self, origin: Line, lines: Line) {
        trace!("scroll_up_relative: origin={}, lines={}", origin, lines);
        let lines = min(lines, self.scroll_region.end - self.scroll_region.start);

        // Copy of cell template; can't have it borrowed when calling clear/scroll
        let template = self.cursor.template;

        // Clear `lines` lines starting from origin to origin + lines
        {
            let end = min(origin + lines, self.scroll_region.end);
            self.grid.clear_region(origin..end, |c| c.reset(&template));
        }

        // Scroll from origin to bottom less number of lines
        self.grid.scroll_up(origin..self.scroll_region.end, lines);
    }

    fn deccolm(&mut self) {
        // Setting 132 column font makes no sense, but run the other side effects
        // Clear scrolling region
        let scroll_region = Line(0)..self.grid.num_lines();
        self.set_scrolling_region(scroll_region);

        // Clear grid
        let template = self.cursor.template;
        self.grid.clear(|c| c.reset(&template));
    }

    #[inline]
    pub fn background_color(&self) -> Rgb {
        self.colors[NamedColor::Background]
    }
}

impl ansi::TermInfo for Term {
    #[inline]
    fn lines(&self) -> Line {
        self.grid.num_lines()
    }

    #[inline]
    fn cols(&self) -> Column {
        self.grid.num_cols()
    }
}

impl ansi::Handler for Term {
    /// Set the window title
    #[inline]
    fn set_title(&mut self, title: &str) {
        if self.dynamic_title {
            self.next_title = Some(title.to_owned());
        }
    }

    /// Set the mouse cursor
    #[inline]
    fn set_mouse_cursor(&mut self, cursor: MouseCursor) {
        self.next_mouse_cursor = Some(cursor);
    }

    /// A character to be displayed
    #[inline]
    fn input(&mut self, c: char) {
        if self.input_needs_wrap {
            if !self.mode.contains(mode::TermMode::LINE_WRAP) {
                return;
            }

            trace!("wrapping");

            {
                let location = Point {
                    line: self.cursor.point.line,
                    col: self.cursor.point.col
                };

                let cell = &mut self.grid[&location];
                cell.flags.insert(cell::Flags::WRAPLINE);
            }

            if (self.cursor.point.line + 1) >= self.scroll_region.end {
                self.linefeed();
            } else {
                self.cursor.point.line += 1;
            }

            self.cursor.point.col = Column(0);
            self.input_needs_wrap = false;
        }

        {
            // Number of cells the char will occupy
            if let Some(width) = c.width() {
                // Sigh, borrowck making us check the width twice. Hopefully the
                // optimizer can fix it.
                let num_cols = self.grid.num_cols();
                {
                    // If in insert mode, first shift cells to the right.
                    if self.mode.contains(mode::TermMode::INSERT) && self.cursor.point.col + width < num_cols {
                        let line = self.cursor.point.line; // borrowck
                        let col = self.cursor.point.col;
                        let line = &mut self.grid[line];

                        let src = line[col..].as_ptr();
                        let dst = line[(col + width)..].as_mut_ptr();
                        unsafe {
                            // memmove
                            ptr::copy(src, dst, (num_cols - col - width).0);
                        }
                    }

                    let cell = &mut self.grid[&self.cursor.point];
                    *cell = self.cursor.template;
                    cell.c = self.cursor.charsets[self.active_charset].map(c);

                    // Handle wide chars
                    if width == 2 {
                        cell.flags.insert(cell::Flags::WIDE_CHAR);
                    }
                }

                // Set spacer cell for wide chars.
                if width == 2 {
                    if self.cursor.point.col + 1 < num_cols {
                        self.cursor.point.col += 1;
                        let spacer = &mut self.grid[&self.cursor.point];
                        *spacer = self.cursor.template;
                        spacer.flags.insert(cell::Flags::WIDE_CHAR_SPACER);
                    }
                }
            }
        }

        if (self.cursor.point.col + 1) < self.grid.num_cols() {
            self.cursor.point.col += 1;
        } else {
            self.input_needs_wrap = true;
        }

    }

    #[inline]
    fn dectest(&mut self) {
        trace!("dectest");
        let mut template = self.cursor.template;
        template.c = 'E';

        for row in &mut self.grid.lines_mut() {
            for cell in row {
                cell.reset(&template);
            }
        }
    }

    #[inline]
    fn goto(&mut self, line: Line, col: Column) {
        trace!("goto: line={}, col={}", line, col);
        let (y_offset, max_y) = if self.mode.contains(mode::TermMode::ORIGIN) {
            (self.scroll_region.start, self.scroll_region.end - 1)
        } else {
            (Line(0), self.grid.num_lines() - 1)
        };

        self.cursor.point.line = min(line + y_offset, max_y);
        self.cursor.point.col = min(col, self.grid.num_cols() - 1);
        self.input_needs_wrap = false;
    }

    #[inline]
    fn goto_line(&mut self, line: Line) {
        trace!("goto_line: {}", line);
        let col = self.cursor.point.col; // borrowck
        self.goto(line, col)
    }

    #[inline]
    fn goto_col(&mut self, col: Column) {
        trace!("goto_col: {}", col);
        let line = self.cursor.point.line; // borrowck
        self.goto(line, col)
    }

    #[inline]
    fn insert_blank(&mut self, count: Column) {
        // Ensure inserting within terminal bounds

        let count = min(count, self.size_info.cols() - self.cursor.point.col);

        let source = self.cursor.point.col;
        let destination = self.cursor.point.col + count;
        let num_cells = (self.size_info.cols() - destination).0;

        let line = self.cursor.point.line; // borrowck
        let line = &mut self.grid[line];

        unsafe {
            let src = line[source..].as_ptr();
            let dst = line[destination..].as_mut_ptr();

            ptr::copy(src, dst, num_cells);
        }

        // Cells were just moved out towards the end of the line; fill in
        // between source and dest with blanks.
        let template = self.cursor.template;
        for c in &mut line[source..destination] {
            c.reset(&template);
        }
    }

    #[inline]
    fn move_up(&mut self, lines: Line) {
        trace!("move_up: {}", lines);
        let move_to = Line(self.cursor.point.line.0.saturating_sub(lines.0));
        let col = self.cursor.point.col; // borrowck
        self.goto(move_to, col)
    }

    #[inline]
    fn move_down(&mut self, lines: Line) {
        trace!("move_down: {}", lines);
        let move_to = self.cursor.point.line + lines;
        let col = self.cursor.point.col; // borrowck
        self.goto(move_to, col)
    }

    #[inline]
    fn move_forward(&mut self, cols: Column) {
        trace!("move_forward: {}", cols);
        self.cursor.point.col = min(self.cursor.point.col + cols, self.grid.num_cols() - 1);
        self.input_needs_wrap = false;
    }

    #[inline]
    fn move_backward(&mut self, cols: Column) {
        trace!("move_backward: {}", cols);
        self.cursor.point.col -= min(self.cursor.point.col, cols);
        self.input_needs_wrap = false;
    }

    #[inline]
    fn identify_terminal<W: io::Write>(&mut self, writer: &mut W) {
        let _ = writer.write_all(b"\x1b[?6c");
    }

    #[inline]
    fn device_status<W: io::Write>(&mut self, writer: &mut W, arg: usize) {
        trace!("device status: {}", arg);
        match arg {
            5 => {
                let _ = writer.write_all(b"\x1b[0n");
            },
            6 => {
                let pos = self.cursor.point;
                let _ = write!(writer, "\x1b[{};{}R", pos.line + 1, pos.col + 1);
            },
            _ => debug!("unknown device status query: {}", arg),
        };
    }

    #[inline]
    fn move_down_and_cr(&mut self, lines: Line) {
        trace!("[unimplemented] move_down_and_cr: {}", lines);
    }

    #[inline]
    fn move_up_and_cr(&mut self, lines: Line) {
        trace!("[unimplemented] move_up_and_cr: {}", lines);
    }

    #[inline]
    fn put_tab(&mut self, mut count: i64) {
        trace!("put_tab: {}", count);

        let mut col = self.cursor.point.col;
        while col < self.grid.num_cols() && count != 0 {
            count -= 1;
            loop {
                if (col + 1) == self.grid.num_cols() {
                    break;
                }

                col += 1;

                if self.tabs[*col as usize] {
                    break;
                }
            }
        }

        self.cursor.point.col = col;
        self.input_needs_wrap = false;
    }

    /// Backspace `count` characters
    #[inline]
    fn backspace(&mut self) {
        trace!("backspace");
        if self.cursor.point.col > Column(0) {
            self.cursor.point.col -= 1;
            self.input_needs_wrap = false;
        }
    }

    /// Carriage return
    #[inline]
    fn carriage_return(&mut self) {
        trace!("carriage_return");
        self.cursor.point.col = Column(0);
        self.input_needs_wrap = false;
    }

    /// Linefeed
    #[inline]
    fn linefeed(&mut self) {
        trace!("linefeed");
        let next = self.cursor.point.line + 1;
        if next == self.scroll_region.end {
            self.scroll_up(Line(1));
        } else if next < self.grid.num_lines() {
            self.cursor.point.line += 1;
        }
    }

    /// Set current position as a tabstop
    #[inline]
    fn bell(&mut self) {
        trace!("bell");
        self.visual_bell.ring();
        self.next_is_urgent = Some(true);
    }

    #[inline]
    fn substitute(&mut self) {
        trace!("[unimplemented] substitute");
    }

    /// Run LF/NL
    ///
    /// LF/NL mode has some interesting history. According to ECMA-48 4th
    /// edition, in LINE FEED mode,
    ///
    /// > The execution of the formatter functions LINE FEED (LF), FORM FEED
    /// (FF), LINE TABULATION (VT) cause only movement of the active position in
    /// the direction of the line progression.
    ///
    /// In NEW LINE mode,
    ///
    /// > The execution of the formatter functions LINE FEED (LF), FORM FEED
    /// (FF), LINE TABULATION (VT) cause movement to the line home position on
    /// the following line, the following form, etc. In the case of LF this is
    /// referred to as the New Line (NL) option.
    ///
    /// Additionally, ECMA-48 4th edition says that this option is deprecated.
    /// ECMA-48 5th edition only mentions this option (without explanation)
    /// saying that it's been removed.
    ///
    /// As an emulator, we need to support it since applications may still rely
    /// on it.
    #[inline]
    fn newline(&mut self) {
        self.linefeed();

        if self.mode.contains(mode::TermMode::LINE_FEED_NEW_LINE) {
            self.carriage_return();
        }
    }

    #[inline]
    fn set_horizontal_tabstop(&mut self) {
        trace!("set_horizontal_tabstop");
        let column = self.cursor.point.col;
        self.tabs[column.0] = true;
    }

    #[inline]
    fn scroll_up(&mut self, lines: Line) {
        let origin = self.scroll_region.start;
        self.scroll_up_relative(origin, lines);
    }

    #[inline]
    fn scroll_down(&mut self, lines: Line) {
        let origin = self.scroll_region.start;
        self.scroll_down_relative(origin, lines);
    }

    #[inline]
    fn insert_blank_lines(&mut self, lines: Line) {
        trace!("insert_blank_lines: {}", lines);
        if self.scroll_region.contains_(self.cursor.point.line) {
            let origin = self.cursor.point.line;
            self.scroll_down_relative(origin, lines);
        }
    }

    #[inline]
    fn delete_lines(&mut self, lines: Line) {
        trace!("delete_lines: {}", lines);
        if self.scroll_region.contains_(self.cursor.point.line) {
            let origin = self.cursor.point.line;
            self.scroll_up_relative(origin, lines);
        }
    }

    #[inline]
    fn erase_chars(&mut self, count: Column) {
        trace!("erase_chars: {}, {}", count, self.cursor.point.col);
        let start = self.cursor.point.col;
        let end = min(start + count, self.grid.num_cols() - 1);

        let row = &mut self.grid[self.cursor.point.line];
        let template = self.cursor.template; // Cleared cells have current background color set
        for c in &mut row[start..end] {
            c.reset(&template);
        }
    }

    #[inline]
    fn delete_chars(&mut self, count: Column) {
        // Ensure deleting within terminal bounds
        let count = min(count, self.size_info.cols());

        let start = self.cursor.point.col;
        let end = min(start + count, self.grid.num_cols() - 1);
        let n = (self.size_info.cols() - end).0;

        let line = self.cursor.point.line; // borrowck
        let line = &mut self.grid[line];

        unsafe {
            let src = line[end..].as_ptr();
            let dst = line[start..].as_mut_ptr();

            ptr::copy(src, dst, n);
        }

        // Clear last `count` cells in line. If deleting 1 char, need to delete
        // 1 cell.
        let template = self.cursor.template;
        let end = self.size_info.cols() - count;
        for c in &mut line[end..] {
            c.reset(&template);
        }
    }

    #[inline]
    fn move_backward_tabs(&mut self, count: i64) {
        trace!("move_backward_tabs: {}", count);

        for _ in 0..count {
            let mut col = self.cursor.point.col;
            for i in (0..(col.0)).rev() {
                if self.tabs[i as usize] {
                    col = index::Column(i);
                    break;
                }
            }
            self.cursor.point.col = col;
        }
    }

    #[inline]
    fn move_forward_tabs(&mut self, count: i64) {
        trace!("[unimplemented] move_forward_tabs: {}", count);
    }

    #[inline]
    fn save_cursor_position(&mut self) {
        trace!("CursorSave");
        let cursor = if self.alt {
            &mut self.cursor_save_alt
        } else {
            &mut self.cursor_save
        };

        *cursor = self.cursor;
    }

    #[inline]
    fn restore_cursor_position(&mut self) {
        trace!("CursorRestore");
        let source = if self.alt {
            &self.cursor_save_alt
        } else {
            &self.cursor_save
        };

        self.cursor = *source;
        self.cursor.point.line = min(self.cursor.point.line, self.grid.num_lines() - 1);
        self.cursor.point.col = min(self.cursor.point.col, self.grid.num_cols() - 1);
    }

    #[inline]
    fn clear_line(&mut self, mode: ansi::LineClearMode) {
        trace!("clear_line: {:?}", mode);
        let mut template = self.cursor.template;
        template.flags ^= template.flags;

        let col =  self.cursor.point.col;

        match mode {
            ansi::LineClearMode::Right => {
                let row = &mut self.grid[self.cursor.point.line];
                for cell in &mut row[col..] {
                    cell.reset(&template);
                }
            },
            ansi::LineClearMode::Left => {
                let row = &mut self.grid[self.cursor.point.line];
                for cell in &mut row[..(col + 1)] {
                    cell.reset(&template);
                }
            },
            ansi::LineClearMode::All => {
                let row = &mut self.grid[self.cursor.point.line];
                for cell in &mut row[..] {
                    cell.reset(&template);
                }
            },
        }
    }

    /// Set the indexed color value
    #[inline]
    fn set_color(&mut self, index: usize, color: Rgb) {
        trace!("set_color[{}] = {:?}", index, color);
        self.colors[index] = color;
        self.color_modified[index] = true;
    }

    /// Reset the indexed color to original value
    #[inline]
    fn reset_color(&mut self, index: usize) {
        trace!("reset_color[{}]", index);
        self.colors[index] = self.original_colors[index];
        self.color_modified[index] = false;
    }

    #[inline]
    fn clear_screen(&mut self, mode: ansi::ClearMode) {
        trace!("clear_screen: {:?}", mode);
        let mut template = self.cursor.template;
        template.flags ^= template.flags;

        match mode {
            ansi::ClearMode::Below => {
                for cell in &mut self.grid[self.cursor.point.line][self.cursor.point.col..] {
                    cell.reset(&template);
                }
                if self.cursor.point.line < self.grid.num_lines() - 1 {
                    for row in &mut self.grid[(self.cursor.point.line + 1)..] {
                        for cell in row {
                            cell.reset(&template);
                        }
                    }
                }
            },
            ansi::ClearMode::All => {
                self.grid.clear(|c| c.reset(&template));
            },
            ansi::ClearMode::Above => {
                // If clearing more than one line
                if self.cursor.point.line > Line(1) {
                    // Fully clear all lines before the current line
                    for row in &mut self.grid[..self.cursor.point.line] {
                        for cell in row {
                            cell.reset(&template);
                        }
                    }
                }
                // Clear up to the current column in the current line
                let end = min(self.cursor.point.col + 1, self.grid.num_cols());
                for cell in &mut self.grid[self.cursor.point.line][..end] {
                    cell.reset(&template);
                }
            },
            // If scrollback is implemented, this should clear it
            ansi::ClearMode::Saved => return
        }
    }

    #[inline]
    fn clear_tabs(&mut self, mode: ansi::TabulationClearMode) {
        trace!("clear_tabs: {:?}", mode);
        match mode {
            ansi::TabulationClearMode::Current => {
                let column = self.cursor.point.col;
                self.tabs[column.0] = false;
            },
            ansi::TabulationClearMode::All => {
                let len = self.tabs.len();
                // Safe since false boolean is null, each item occupies only 1
                // byte, and called on the length of the vec.
                unsafe {
                    ::std::ptr::write_bytes(self.tabs.as_mut_ptr(), 0, len);
                }
            }
        }
    }

    #[inline]
    fn reset_state(&mut self) {
        trace!("[unimplemented] reset_state");
    }

    #[inline]
    fn reverse_index(&mut self) {
        trace!("reverse_index");
        // if cursor is at the top
        if self.cursor.point.line == self.scroll_region.start {
            self.scroll_down(Line(1));
        } else {
            self.cursor.point.line -= min(self.cursor.point.line, Line(1));
        }
    }

    /// set a terminal attribute
    #[inline]
    fn terminal_attribute(&mut self, attr: Attr) {
        trace!("Set Attribute: {:?}", attr);
        match attr {
            Attr::Foreground(color) => self.cursor.template.fg = color,
            Attr::Background(color) => self.cursor.template.bg = color,
            Attr::Reset => {
                self.cursor.template.fg = Color::Named(NamedColor::Foreground);
                self.cursor.template.bg = Color::Named(NamedColor::Background);
                self.cursor.template.flags = cell::Flags::empty();
            },
            Attr::Reverse => self.cursor.template.flags.insert(cell::Flags::INVERSE),
            Attr::CancelReverse => self.cursor.template.flags.remove(cell::Flags::INVERSE),
            Attr::Bold => self.cursor.template.flags.insert(cell::Flags::BOLD),
            Attr::CancelBold => self.cursor.template.flags.remove(cell::Flags::BOLD),
            Attr::Dim => self.cursor.template.flags.insert(cell::Flags::DIM),
            Attr::CancelBoldDim => self.cursor.template.flags.remove(cell::Flags::BOLD | cell::Flags::DIM),
            Attr::Italic => self.cursor.template.flags.insert(cell::Flags::ITALIC),
            Attr::CancelItalic => self.cursor.template.flags.remove(cell::Flags::ITALIC),
            Attr::Underscore => self.cursor.template.flags.insert(cell::Flags::UNDERLINE),
            Attr::CancelUnderline => self.cursor.template.flags.remove(cell::Flags::UNDERLINE),
            _ => {
                debug!("Term got unhandled attr: {:?}", attr);
            }
        }
    }

    #[inline]
    fn set_mode(&mut self, mode: ansi::Mode) {
        trace!("set_mode: {:?}", mode);
        match mode {
            ansi::Mode::SwapScreenAndSetRestoreCursor => {
                self.mode.insert(mode::TermMode::ALT_SCREEN);
                self.save_cursor_position();
                if !self.alt {
                    self.swap_alt();
                }
                self.save_cursor_position();
            },
<<<<<<< HEAD
            ansi::Mode::ReportMouseClicks => {
                self.mode.insert(mode::MOUSE_REPORT_CLICK);
                self.set_mouse_cursor(MouseCursor::Arrow);
            },
            ansi::Mode::ReportCellMouseMotion |
            ansi::Mode::ReportAllMouseMotion => {
                self.mode.insert(mode::MOUSE_MOTION);
                self.set_mouse_cursor(MouseCursor::Arrow);
            },
            ansi::Mode::ShowCursor => self.mode.insert(mode::SHOW_CURSOR),
            ansi::Mode::CursorKeys => self.mode.insert(mode::APP_CURSOR),
            ansi::Mode::ReportFocusInOut => self.mode.insert(mode::FOCUS_IN_OUT),
            ansi::Mode::BracketedPaste => self.mode.insert(mode::BRACKETED_PASTE),
            ansi::Mode::SgrMouse => self.mode.insert(mode::SGR_MOUSE),
            ansi::Mode::LineWrap => self.mode.insert(mode::LINE_WRAP),
            ansi::Mode::LineFeedNewLine => self.mode.insert(mode::LINE_FEED_NEW_LINE),
            ansi::Mode::Origin => self.mode.insert(mode::ORIGIN),
=======
            ansi::Mode::ShowCursor => self.mode.insert(mode::TermMode::SHOW_CURSOR),
            ansi::Mode::CursorKeys => self.mode.insert(mode::TermMode::APP_CURSOR),
            ansi::Mode::ReportMouseClicks => self.mode.insert(mode::TermMode::MOUSE_REPORT_CLICK),
            ansi::Mode::ReportMouseMotion => self.mode.insert(mode::TermMode::MOUSE_MOTION),
            ansi::Mode::ReportFocusInOut => self.mode.insert(mode::TermMode::FOCUS_IN_OUT),
            ansi::Mode::BracketedPaste => self.mode.insert(mode::TermMode::BRACKETED_PASTE),
            ansi::Mode::SgrMouse => self.mode.insert(mode::TermMode::SGR_MOUSE),
            ansi::Mode::LineWrap => self.mode.insert(mode::TermMode::LINE_WRAP),
            ansi::Mode::LineFeedNewLine => self.mode.insert(mode::TermMode::LINE_FEED_NEW_LINE),
            ansi::Mode::Origin => self.mode.insert(mode::TermMode::ORIGIN),
>>>>>>> ed91eb36
            ansi::Mode::DECCOLM => self.deccolm(),
            ansi::Mode::Insert => self.mode.insert(mode::TermMode::INSERT), // heh
            _ => {
                trace!(".. ignoring set_mode");
            }
        }
    }

    #[inline]
    fn unset_mode(&mut self,mode: ansi::Mode) {
        trace!("unset_mode: {:?}", mode);
        match mode {
            ansi::Mode::SwapScreenAndSetRestoreCursor => {
                self.mode.remove(mode::TermMode::ALT_SCREEN);
                self.restore_cursor_position();
                if self.alt {
                    self.swap_alt();
                }
                self.restore_cursor_position();
            },
<<<<<<< HEAD
            ansi::Mode::ReportMouseClicks => {
                self.mode.remove(mode::MOUSE_REPORT_CLICK);
                self.set_mouse_cursor(MouseCursor::Text);
            },
            ansi::Mode::ReportCellMouseMotion |
            ansi::Mode::ReportAllMouseMotion => {
                self.mode.remove(mode::MOUSE_MOTION);
                self.set_mouse_cursor(MouseCursor::Text);
            },
            ansi::Mode::ShowCursor => self.mode.remove(mode::SHOW_CURSOR),
            ansi::Mode::CursorKeys => self.mode.remove(mode::APP_CURSOR),
            ansi::Mode::ReportFocusInOut => self.mode.remove(mode::FOCUS_IN_OUT),
            ansi::Mode::BracketedPaste => self.mode.remove(mode::BRACKETED_PASTE),
            ansi::Mode::SgrMouse => self.mode.remove(mode::SGR_MOUSE),
            ansi::Mode::LineWrap => self.mode.remove(mode::LINE_WRAP),
            ansi::Mode::LineFeedNewLine => self.mode.remove(mode::LINE_FEED_NEW_LINE),
            ansi::Mode::Origin => self.mode.remove(mode::ORIGIN),
=======
            ansi::Mode::ShowCursor => self.mode.remove(mode::TermMode::SHOW_CURSOR),
            ansi::Mode::CursorKeys => self.mode.remove(mode::TermMode::APP_CURSOR),
            ansi::Mode::ReportMouseClicks => self.mode.remove(mode::TermMode::MOUSE_REPORT_CLICK),
            ansi::Mode::ReportMouseMotion => self.mode.remove(mode::TermMode::MOUSE_MOTION),
            ansi::Mode::ReportFocusInOut => self.mode.remove(mode::TermMode::FOCUS_IN_OUT),
            ansi::Mode::BracketedPaste => self.mode.remove(mode::TermMode::BRACKETED_PASTE),
            ansi::Mode::SgrMouse => self.mode.remove(mode::TermMode::SGR_MOUSE),
            ansi::Mode::LineWrap => self.mode.remove(mode::TermMode::LINE_WRAP),
            ansi::Mode::LineFeedNewLine => self.mode.remove(mode::TermMode::LINE_FEED_NEW_LINE),
            ansi::Mode::Origin => self.mode.remove(mode::TermMode::ORIGIN),
>>>>>>> ed91eb36
            ansi::Mode::DECCOLM => self.deccolm(),
            ansi::Mode::Insert => self.mode.remove(mode::TermMode::INSERT),
            _ => {
                trace!(".. ignoring unset_mode");
            }
        }
    }

    #[inline]
    fn set_scrolling_region(&mut self, region: Range<Line>) {
        trace!("set scroll region: {:?}", region);
        self.scroll_region.start = min(region.start, self.grid.num_lines());
        self.scroll_region.end = min(region.end, self.grid.num_lines());
        self.goto(Line(0), Column(0));
    }

    #[inline]
    fn set_keypad_application_mode(&mut self) {
        trace!("set mode::TermMode::APP_KEYPAD");
        self.mode.insert(mode::TermMode::APP_KEYPAD);
    }

    #[inline]
    fn unset_keypad_application_mode(&mut self) {
        trace!("unset mode::TermMode::APP_KEYPAD");
        self.mode.remove(mode::TermMode::APP_KEYPAD);
    }

    #[inline]
    fn configure_charset(&mut self, index: CharsetIndex, charset: StandardCharset) {
        trace!("designate {:?} character set as {:?}", index, charset);
        self.cursor.charsets[index] = charset;
    }

    #[inline]
    fn set_active_charset(&mut self, index: CharsetIndex) {
        trace!("Activate {:?} character set", index);
        self.active_charset = index;
    }

    #[inline]
    fn set_cursor_style(&mut self, style: Option<CursorStyle>) {
        trace!("set_cursor_style {:?}", style);
        self.cursor_style = style;
    }
}

#[cfg(test)]
mod tests {
    extern crate serde_json;

    use super::{Cell, Term, SizeInfo};
    use term::cell;

    use grid::Grid;
    use index::{Point, Line, Column};
    use ansi::{Handler, CharsetIndex, StandardCharset};
    use selection::Selection;
    use std::mem;

    #[test]
    fn semantic_selection_works() {
        let size = SizeInfo {
            width: 21.0,
            height: 51.0,
            cell_width: 3.0,
            cell_height: 3.0,
            padding_x: 0.0,
            padding_y: 0.0,
        };
        let mut term = Term::new(&Default::default(), size);
        let mut grid: Grid<Cell> = Grid::new(Line(3), Column(5), &Cell::default());
        for i in 0..5 {
            for j in 0..2 {
                grid[Line(j)][Column(i)].c = 'a';
            }
        }
        grid[Line(0)][Column(0)].c = '"';
        grid[Line(0)][Column(3)].c = '"';
        grid[Line(1)][Column(2)].c = '"';
        grid[Line(0)][Column(4)].flags.insert(cell::Flags::WRAPLINE);

        let mut escape_chars = String::from("\"");

        mem::swap(&mut term.grid, &mut grid);
        mem::swap(&mut term.semantic_escape_chars, &mut escape_chars);

        {
            let selection = Selection::semantic(Point { line: Line(0), col: Column(1) }, &term);
            assert_eq!(term.string_from_selection(&selection.to_span(&term).unwrap()), "aa");
        }

        {
            let selection = Selection::semantic(Point { line: Line(0), col: Column(4) }, &term);
            assert_eq!(term.string_from_selection(&selection.to_span(&term).unwrap()), "aaa");
        }

        {
            let selection = Selection::semantic(Point { line: Line(1), col: Column(1) }, &term);
            assert_eq!(term.string_from_selection(&selection.to_span(&term).unwrap()), "aaa");
        }
    }

    #[test]
    fn line_selection_works() {
        let size = SizeInfo {
            width: 21.0,
            height: 51.0,
            cell_width: 3.0,
            cell_height: 3.0,
            padding_x: 0.0,
            padding_y: 0.0,
        };
        let mut term = Term::new(&Default::default(), size);
        let mut grid: Grid<Cell> = Grid::new(Line(1), Column(5), &Cell::default());
        for i in 0..5 {
            grid[Line(0)][Column(i)].c = 'a';
        }
        grid[Line(0)][Column(0)].c = '"';
        grid[Line(0)][Column(3)].c = '"';


        mem::swap(&mut term.grid, &mut grid);

        let selection = Selection::lines(Point { line: Line(0), col: Column(3) });
        match selection.to_span(&term) {
            Some(span) => assert_eq!(term.string_from_selection(&span), "\"aa\"a\n"),
            _ => ()
        }
    }

    /// Check that the grid can be serialized back and forth losslessly
    ///
    /// This test is in the term module as opposed to the grid since we want to
    /// test this property with a T=Cell.
    #[test]
    fn grid_serde() {
        let template = Cell::default();

        let grid = Grid::new(Line(24), Column(80), &template);
        let serialized = serde_json::to_string(&grid).expect("ser");
        let deserialized = serde_json::from_str::<Grid<Cell>>(&serialized)
                                      .expect("de");

        assert_eq!(deserialized, grid);
    }

    #[test]
    fn input_line_drawing_character() {
        let size = SizeInfo {
            width: 21.0,
            height: 51.0,
            cell_width: 3.0,
            cell_height: 3.0,
            padding_x: 0.0,
            padding_y: 0.0,
        };
        let mut term = Term::new(&Default::default(), size);
        let cursor = Point::new(Line(0), Column(0));
        term.configure_charset(CharsetIndex::G0,
                               StandardCharset::SpecialCharacterAndLineDrawing);
        term.input('a');

        assert_eq!(term.grid()[&cursor].c, '▒');
    }
}

#[cfg(all(test, feature = "bench"))]
mod benches {
    extern crate test;
    extern crate serde_json as json;

    use std::io::Read;
    use std::fs::File;
    use std::mem;
    use std::path::Path;

    use grid::Grid;
    use config::Config;

    use super::{SizeInfo, Term};
    use super::cell::Cell;

    fn read_string<P>(path: P) -> String
        where P: AsRef<Path>
    {
        let mut res = String::new();
        File::open(path.as_ref()).unwrap()
            .read_to_string(&mut res).unwrap();

        res
    }

    /// Benchmark for the renderable cells iterator
    ///
    /// The renderable cells iterator yields cells that require work to be
    /// displayed (that is, not a an empty background cell). This benchmark
    /// measures how long it takes to process the whole iterator.
    ///
    /// When this benchmark was first added, it averaged ~78usec on my macbook
    /// pro. The total render time for this grid is anywhere between ~1500 and
    /// ~2000usec (measured imprecisely with the visual meter).
    #[bench]
    fn render_iter(b: &mut test::Bencher) {
        // Need some realistic grid state; using one of the ref files.
        let serialized_grid = read_string(
            concat!(env!("CARGO_MANIFEST_DIR"), "/tests/ref/vim_large_window_scroll/grid.json")
        );
        let serialized_size = read_string(
            concat!(env!("CARGO_MANIFEST_DIR"), "/tests/ref/vim_large_window_scroll/size.json")
        );

        let mut grid: Grid<Cell> = json::from_str(&serialized_grid).unwrap();
        let size: SizeInfo = json::from_str(&serialized_size).unwrap();

        let config = Config::default();

        let mut terminal = Term::new(&config, size);
        mem::swap(&mut terminal.grid, &mut grid);

        b.iter(|| {
            let iter = terminal.renderable_cells(&config, None);
            for cell in iter {
                test::black_box(cell);
            }
        })
    }
}<|MERGE_RESOLUTION|>--- conflicted
+++ resolved
@@ -772,16 +772,12 @@
         self.next_title.take()
     }
 
-<<<<<<< HEAD
     #[inline]
     pub fn get_next_mouse_cursor(&mut self) -> Option<MouseCursor> {
         self.next_mouse_cursor.take()
     }
 
-    pub fn new(config : &Config, size: SizeInfo) -> Term {
-=======
     pub fn new(config: &Config, size: SizeInfo) -> Term {
->>>>>>> ed91eb36
         let template = Cell::default();
 
         let num_cols = size.cols();
@@ -1784,36 +1780,23 @@
                 }
                 self.save_cursor_position();
             },
-<<<<<<< HEAD
+            ansi::Mode::ShowCursor => self.mode.insert(mode::TermMode::SHOW_CURSOR),
+            ansi::Mode::CursorKeys => self.mode.insert(mode::TermMode::APP_CURSOR),
             ansi::Mode::ReportMouseClicks => {
-                self.mode.insert(mode::MOUSE_REPORT_CLICK);
+                self.mode.insert(mode::TermMode::MOUSE_REPORT_CLICK);
                 self.set_mouse_cursor(MouseCursor::Arrow);
             },
             ansi::Mode::ReportCellMouseMotion |
             ansi::Mode::ReportAllMouseMotion => {
-                self.mode.insert(mode::MOUSE_MOTION);
+                self.mode.insert(mode::TermMode::MOUSE_MOTION);
                 self.set_mouse_cursor(MouseCursor::Arrow);
             },
-            ansi::Mode::ShowCursor => self.mode.insert(mode::SHOW_CURSOR),
-            ansi::Mode::CursorKeys => self.mode.insert(mode::APP_CURSOR),
-            ansi::Mode::ReportFocusInOut => self.mode.insert(mode::FOCUS_IN_OUT),
-            ansi::Mode::BracketedPaste => self.mode.insert(mode::BRACKETED_PASTE),
-            ansi::Mode::SgrMouse => self.mode.insert(mode::SGR_MOUSE),
-            ansi::Mode::LineWrap => self.mode.insert(mode::LINE_WRAP),
-            ansi::Mode::LineFeedNewLine => self.mode.insert(mode::LINE_FEED_NEW_LINE),
-            ansi::Mode::Origin => self.mode.insert(mode::ORIGIN),
-=======
-            ansi::Mode::ShowCursor => self.mode.insert(mode::TermMode::SHOW_CURSOR),
-            ansi::Mode::CursorKeys => self.mode.insert(mode::TermMode::APP_CURSOR),
-            ansi::Mode::ReportMouseClicks => self.mode.insert(mode::TermMode::MOUSE_REPORT_CLICK),
-            ansi::Mode::ReportMouseMotion => self.mode.insert(mode::TermMode::MOUSE_MOTION),
             ansi::Mode::ReportFocusInOut => self.mode.insert(mode::TermMode::FOCUS_IN_OUT),
             ansi::Mode::BracketedPaste => self.mode.insert(mode::TermMode::BRACKETED_PASTE),
             ansi::Mode::SgrMouse => self.mode.insert(mode::TermMode::SGR_MOUSE),
             ansi::Mode::LineWrap => self.mode.insert(mode::TermMode::LINE_WRAP),
             ansi::Mode::LineFeedNewLine => self.mode.insert(mode::TermMode::LINE_FEED_NEW_LINE),
             ansi::Mode::Origin => self.mode.insert(mode::TermMode::ORIGIN),
->>>>>>> ed91eb36
             ansi::Mode::DECCOLM => self.deccolm(),
             ansi::Mode::Insert => self.mode.insert(mode::TermMode::INSERT), // heh
             _ => {
@@ -1834,36 +1817,23 @@
                 }
                 self.restore_cursor_position();
             },
-<<<<<<< HEAD
+            ansi::Mode::ShowCursor => self.mode.remove(mode::TermMode::SHOW_CURSOR),
+            ansi::Mode::CursorKeys => self.mode.remove(mode::TermMode::APP_CURSOR),
             ansi::Mode::ReportMouseClicks => {
-                self.mode.remove(mode::MOUSE_REPORT_CLICK);
+                self.mode.remove(mode::TermMode::MOUSE_REPORT_CLICK);
                 self.set_mouse_cursor(MouseCursor::Text);
             },
             ansi::Mode::ReportCellMouseMotion |
             ansi::Mode::ReportAllMouseMotion => {
-                self.mode.remove(mode::MOUSE_MOTION);
+                self.mode.remove(mode::TermMode::MOUSE_MOTION);
                 self.set_mouse_cursor(MouseCursor::Text);
             },
-            ansi::Mode::ShowCursor => self.mode.remove(mode::SHOW_CURSOR),
-            ansi::Mode::CursorKeys => self.mode.remove(mode::APP_CURSOR),
-            ansi::Mode::ReportFocusInOut => self.mode.remove(mode::FOCUS_IN_OUT),
-            ansi::Mode::BracketedPaste => self.mode.remove(mode::BRACKETED_PASTE),
-            ansi::Mode::SgrMouse => self.mode.remove(mode::SGR_MOUSE),
-            ansi::Mode::LineWrap => self.mode.remove(mode::LINE_WRAP),
-            ansi::Mode::LineFeedNewLine => self.mode.remove(mode::LINE_FEED_NEW_LINE),
-            ansi::Mode::Origin => self.mode.remove(mode::ORIGIN),
-=======
-            ansi::Mode::ShowCursor => self.mode.remove(mode::TermMode::SHOW_CURSOR),
-            ansi::Mode::CursorKeys => self.mode.remove(mode::TermMode::APP_CURSOR),
-            ansi::Mode::ReportMouseClicks => self.mode.remove(mode::TermMode::MOUSE_REPORT_CLICK),
-            ansi::Mode::ReportMouseMotion => self.mode.remove(mode::TermMode::MOUSE_MOTION),
             ansi::Mode::ReportFocusInOut => self.mode.remove(mode::TermMode::FOCUS_IN_OUT),
             ansi::Mode::BracketedPaste => self.mode.remove(mode::TermMode::BRACKETED_PASTE),
             ansi::Mode::SgrMouse => self.mode.remove(mode::TermMode::SGR_MOUSE),
             ansi::Mode::LineWrap => self.mode.remove(mode::TermMode::LINE_WRAP),
             ansi::Mode::LineFeedNewLine => self.mode.remove(mode::TermMode::LINE_FEED_NEW_LINE),
             ansi::Mode::Origin => self.mode.remove(mode::TermMode::ORIGIN),
->>>>>>> ed91eb36
             ansi::Mode::DECCOLM => self.deccolm(),
             ansi::Mode::Insert => self.mode.remove(mode::TermMode::INSERT),
             _ => {
