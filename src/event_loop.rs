//! The main event loop which performs I/O on the pseudoterminal
use std::borrow::Cow;
use std::collections::VecDeque;
use std::io::{self, ErrorKind, Write};
use std::fs::File;
#[cfg(unix)]
use std::os::unix::io::AsRawFd;
use std::sync::Arc;
use std::marker::{PhantomData, Send};

use mio::{self, Events, PollOpt, Ready};
use mio_more::channel::{self, Receiver, Sender};
#[cfg(unix)]
use mio::unix::UnixReady;
#[cfg(unix)]
use mio::unix::EventedFd;

use ansi;
use display;
use event;
use tty;
use term::Term;
use util::thread;
use sync::FairMutex;

/// Messages that may be sent to the `EventLoop`
#[derive(Debug)]
pub enum Msg {
    /// Data that should be written to the pty
    Input(Cow<'static, [u8]>),

    /// Indicates that the `EventLoop` should shut down, as Alacritty is shutting down
    Shutdown,
}

/// The main event!.. loop.
///
/// Handles all the pty I/O and runs the pty parser which updates terminal
/// state.
#[cfg(windows)]
pub struct EventLoop<R: io::Read + Send, W: io::Write + Send, T: tty::EventedRW<R, W>> {
    poll: mio::Poll,
    pty: T,
    rx: Receiver<Msg>,
    tx: Sender<Msg>,
    terminal: Arc<FairMutex<Term>>,
    display: display::Notifier,
    ref_test: bool,
    // FIXME: A possibly better solution is to change the trait (PTY?) to use an associated type
    _r: PhantomData<R>,
    _w: PhantomData<W>,
}
#[cfg(not(windows))]
pub struct EventLoop<R: io::Read, W: io::Write, T: tty::PTY<R, W>> {
    poll: mio::Poll,
    pty: T,
    rx: Reciever<Msg>,
    tx: Sender<Msg>,
    terminal: Arc<FairMutex<Term>>,
    display: display::Notifier,
    ref_test: bool,
}

/// Helper type which tracks how much of a buffer has been written.
struct Writing {
    source: Cow<'static, [u8]>,
    written: usize,
}

/// Indicates the result of draining the mio channel
#[derive(Debug)]
enum DrainResult {
    /// At least one new item was received
    ReceivedItem,
    /// Nothing was available to receive
    Empty,
    /// A shutdown message was received
    Shutdown,
}

impl DrainResult {
    pub fn is_shutdown(&self) -> bool {
        match *self {
            DrainResult::Shutdown => true,
            _ => false,
        }
    }
}

/// All of the mutable state needed to run the event loop
///
/// Contains list of items to write, current write state, etc. Anything that
/// would otherwise be mutated on the `EventLoop` goes here.
pub struct State {
    write_list: VecDeque<Cow<'static, [u8]>>,
    writing: Option<Writing>,
    parser: ansi::Processor,
}

pub struct Notifier(pub Sender<Msg>);

impl event::Notify for Notifier {
    fn notify<B>(&mut self, bytes: B)
    where
        B: Into<Cow<'static, [u8]>>,
    {
        let bytes = bytes.into();
        // terminal hangs if we send 0 bytes through.
        if bytes.len() == 0 {
            return;
        }
        if self.0.send(Msg::Input(bytes)).is_err() {
            panic!("expected send event loop msg");
        }
    }
}

impl Default for State {
    fn default() -> State {
        State {
            write_list: VecDeque::new(),
            parser: ansi::Processor::new(),
            writing: None,
        }
    }
}

impl State {
    #[inline]
    fn ensure_next(&mut self) {
        if self.writing.is_none() {
            self.goto_next();
        }
    }

    #[inline]
    fn goto_next(&mut self) {
        self.writing = self.write_list.pop_front().map(Writing::new);
    }

    #[inline]
    fn take_current(&mut self) -> Option<Writing> {
        self.writing.take()
    }

    #[inline]
    fn needs_write(&self) -> bool {
        self.writing.is_some() || !self.write_list.is_empty()
    }

    #[inline]
    fn set_current(&mut self, new: Option<Writing>) {
        self.writing = new;
    }
}

impl Writing {
    #[inline]
    fn new(c: Cow<'static, [u8]>) -> Writing {
        Writing {
            source: c,
            written: 0,
        }
    }

    #[inline]
    fn advance(&mut self, n: usize) {
        self.written += n;
    }

    #[inline]
    fn remaining_bytes(&self) -> &[u8] {
        &self.source[self.written..]
    }

    #[inline]
    fn finished(&self) -> bool {
        self.written >= self.source.len()
    }
}

/// `mio::Token` for the event loop channel
const CHANNEL: mio::Token = mio::Token(0);

impl<R, W, T> EventLoop<R, W, T>
where
    R: io::Read + Send + 'static,
    W: io::Write + Send + 'static,
    T: tty::EventedRW<R, W> + Send + 'static,
{
    /// Create a new event loop
    pub fn new(
        terminal: Arc<FairMutex<Term>>,
        display: display::Notifier,
        pty: T,
        ref_test: bool,
    ) -> EventLoop<R, W, T> {
        let (tx, rx) = channel::channel();
        EventLoop {
            poll: mio::Poll::new().expect("create mio Poll"),
<<<<<<< HEAD
            pty: pty,
            tx: tx,
            rx: rx,
            terminal: terminal,
            display: display,
            ref_test: ref_test,
            _r: PhantomData,
            _w: PhantomData,
=======
            pty,
            tx,
            rx,
            terminal,
            display,
            ref_test,
>>>>>>> 66acf1e0
        }
    }

    pub fn channel(&self) -> Sender<Msg> {
        self.tx.clone()
    }

    // Drain the channel
    //
    // Returns a `DrainResult` indicating the result of receiving from the channel
    //
    fn drain_recv_channel(&self, state: &mut State) -> DrainResult {
        let mut received_item = false;
        while let Ok(msg) = self.rx.try_recv() {
            received_item = true;
            match msg {
                Msg::Input(input) => {
                    state.write_list.push_back(input);
                }
                Msg::Shutdown => {
                    return DrainResult::Shutdown;
                }
            }
        }

        if received_item {
            DrainResult::ReceivedItem
        } else {
            DrainResult::Empty
        }
    }

    // Returns a `bool` indicating whether or not the event loop should continue running
    #[inline]
    fn channel_event(&mut self, state: &mut State) -> bool {
        if self.drain_recv_channel(state).is_shutdown() {
            return false;
        }

        let mut interest = Ready::readable();
        if state.needs_write() {
            interest.insert(Ready::writable());
        }
        self.pty
            .reregister(&self.poll, interest, PollOpt::edge() | PollOpt::oneshot());
        // .expect("reregister channel");

        true
    }

    #[inline]
    fn pty_read<X>(
        &mut self,
        state: &mut State,
        buf: &mut [u8],
        mut writer: Option<&mut X>,
    ) -> io::Result<()>
    where
        X: Write,
    {
        const MAX_READ: usize = 0x1_0000;
        let mut processed = 0;
        let mut terminal = None;

        loop {
            match self.pty.reader().read(&mut buf[..]) {
                Ok(0) => break,
                Ok(got) => {
                    // Record bytes read; used to limit time spent in pty_read.
                    processed += got;

                    // Send a copy of bytes read to a subscriber. Used for
                    // example with ref test recording.
                    writer = writer.map(|w| {
                        w.write_all(&buf[..got]).unwrap();
                        w
                    });

                    // Get reference to terminal. Lock is acquired on initial
                    // iteration and held until there's no bytes left to parse
                    // or we've reached MAX_READ.
                    if terminal.is_none() {
                        terminal = Some(self.terminal.lock());
                    }
                    let terminal = terminal.as_mut().unwrap();

                    // Run the parser
                    for byte in &buf[..got] {
                        state
                            .parser
                            .advance(&mut **terminal, *byte, &mut self.pty.writer());
                    }

                    // Exit if we've processed enough bytes
                    if processed > MAX_READ {
                        break;
                    }
                }
                Err(err) => match err.kind() {
                    ErrorKind::Interrupted | ErrorKind::WouldBlock => {
                        break;
                    }
                    _ => return Err(err),
                },
            }
        }

        // Only request a draw if one hasn't already been requested.
        if let Some(mut terminal) = terminal {
            if !terminal.dirty {
                self.display.notify();
                terminal.dirty = true;
            }
        }

        Ok(())
    }

    #[inline]
    fn pty_write(&mut self, state: &mut State) -> io::Result<()> {
        state.ensure_next();

        'write_many: while let Some(mut current) = state.take_current() {
            'write_one: loop {
                match self.pty.writer().write(current.remaining_bytes()) {
                    Ok(0) => {
                        state.set_current(Some(current));
                        break 'write_many;
                    }
                    Ok(n) => {
                        current.advance(n);
                        if current.finished() {
                            state.goto_next();
                            break 'write_one;
                        }
                    }
                    Err(err) => {
                        state.set_current(Some(current));
                        match err.kind() {
                            ErrorKind::Interrupted | ErrorKind::WouldBlock => break 'write_many,
                            _ => return Err(err),
                        }
                    }
                }
            }
        }

        Ok(())
    }

    pub fn spawn(mut self, state: Option<State>) -> thread::JoinHandle<(Self, State)> {
        thread::spawn_named("pty reader", move || {
            let mut state = state.unwrap_or_else(Default::default);
            let mut buf = [0u8; 0x1000];

<<<<<<< HEAD
            let poll_opts = PollOpt::level() | PollOpt::oneshot();
            let tokens: [usize; 2] = [1, 2];

            self.poll
                .register(&self.rx, CHANNEL, Ready::readable(), poll_opts)
                .unwrap();

            // Unix uses a single fd for r/w, Windows uses two named pipes.
            #[cfg(not(windows))]
            let fd = {
                let fd = EventedFd(&self.pty.as_raw_fd());
                self.poll
                    .register(fd, PTY, Ready::readable(), poll_opts)
                    .unwrap();
                fd
            };
=======
            let fd = self.pty.as_raw_fd();
            let fd = EventedFd(&fd);

            let poll_opts = PollOpt::edge() | PollOpt::oneshot();
>>>>>>> 66acf1e0

            self.pty
                .register(&self.poll, &mut tokens.iter(), Ready::readable(), poll_opts);

            let mut events = Events::with_capacity(1024);

            let mut pipe = if self.ref_test {
                let file =
                    File::create("./alacritty.recording").expect("create alacritty recording");
                Some(file)
            } else {
                None
            };

            'event_loop: loop {
                if let Err(err) = self.poll.poll(&mut events, None) {
                    match err.kind() {
                        ErrorKind::Interrupted => continue,
                        _ => panic!("EventLoop polling error: {:?}", err),
                    }
                }

                for event in events.iter() {
                    match event.token() {
                        CHANNEL => if !self.channel_event(&mut state) {
                            break 'event_loop;
                        },
                        read_token if read_token == self.pty.read_token() => {
                            #[cfg(unix)]
                            {
                                if UnixReady::from(event.readiness()).is_hup() {
                                    break 'event_loop;
                                }
                            }
<<<<<<< HEAD
                            if event.readiness().is_readable() {
                                if let Err(err) = self.pty_read(&mut state, &mut buf, pipe.as_mut())
                                {
                                    error!(
                                        "Event loop exitting due to error: {} [{}:{}]",
                                        err,
                                        file!(),
                                        line!()
                                    );
=======

                            if ready.is_readable() {
                                if let Err(err) = self.pty_read(&mut state, &mut buf, pipe.as_mut()) {
                                    error!("Event loop exiting due to error: {} [{}:{}]",
                                           err, file!(), line!());
>>>>>>> 66acf1e0
                                    break 'event_loop;
                                }

                                if ::tty::process_should_exit() {
                                    break 'event_loop;
                                }
                            }
<<<<<<< HEAD
                        }
                        write_token if write_token == self.pty.write_token() => {
                            #[cfg(unix)]
                            {
                                if UnixReady::from(event.readiness()).is_hup() {
=======

                            if ready.is_writable() {
                                if let Err(err) = self.pty_write(&mut state) {
                                    error!("Event loop exiting due to error: {} [{}:{}]",
                                           err, file!(), line!());
>>>>>>> 66acf1e0
                                    break 'event_loop;
                                }
                            }
                            if event.readiness().is_writable() {
                                if let Err(err) = self.pty_write(&mut state) {
                                    error!(
                                        "Event loop exitting due to error: {} [{}:{}]",
                                        err,
                                        file!(),
                                        line!()
                                    );
                                    break 'event_loop;
                                }
                            }
                        }
                        _ => (),
                    }

                    // Register write interest if necessary
                    let mut interest = Ready::readable();
                    if state.needs_write() {
                        interest.insert(Ready::writable());
                    }
                    // Reregister with new interest
                    self.pty.reregister(&self.poll, interest, poll_opts);
                }
            }

            // The evented instances are not dropped here so deregister them explicitly
            let _ = self.poll.deregister(&self.rx);
            self.pty.deregister(&self.poll);

            (self, state)
        })
    }
}<|MERGE_RESOLUTION|>--- conflicted
+++ resolved
@@ -198,23 +198,12 @@
         let (tx, rx) = channel::channel();
         EventLoop {
             poll: mio::Poll::new().expect("create mio Poll"),
-<<<<<<< HEAD
-            pty: pty,
-            tx: tx,
-            rx: rx,
-            terminal: terminal,
-            display: display,
-            ref_test: ref_test,
-            _r: PhantomData,
-            _w: PhantomData,
-=======
             pty,
             tx,
             rx,
             terminal,
             display,
             ref_test,
->>>>>>> 66acf1e0
         }
     }
 
@@ -370,7 +359,6 @@
             let mut state = state.unwrap_or_else(Default::default);
             let mut buf = [0u8; 0x1000];
 
-<<<<<<< HEAD
             let poll_opts = PollOpt::level() | PollOpt::oneshot();
             let tokens: [usize; 2] = [1, 2];
 
@@ -387,12 +375,6 @@
                     .unwrap();
                 fd
             };
-=======
-            let fd = self.pty.as_raw_fd();
-            let fd = EventedFd(&fd);
-
-            let poll_opts = PollOpt::edge() | PollOpt::oneshot();
->>>>>>> 66acf1e0
 
             self.pty
                 .register(&self.poll, &mut tokens.iter(), Ready::readable(), poll_opts);
@@ -427,23 +409,11 @@
                                     break 'event_loop;
                                 }
                             }
-<<<<<<< HEAD
-                            if event.readiness().is_readable() {
-                                if let Err(err) = self.pty_read(&mut state, &mut buf, pipe.as_mut())
-                                {
-                                    error!(
-                                        "Event loop exitting due to error: {} [{}:{}]",
-                                        err,
-                                        file!(),
-                                        line!()
-                                    );
-=======
 
                             if ready.is_readable() {
                                 if let Err(err) = self.pty_read(&mut state, &mut buf, pipe.as_mut()) {
                                     error!("Event loop exiting due to error: {} [{}:{}]",
                                            err, file!(), line!());
->>>>>>> 66acf1e0
                                     break 'event_loop;
                                 }
 
@@ -451,30 +421,18 @@
                                     break 'event_loop;
                                 }
                             }
-<<<<<<< HEAD
                         }
                         write_token if write_token == self.pty.write_token() => {
                             #[cfg(unix)]
                             {
                                 if UnixReady::from(event.readiness()).is_hup() {
-=======
-
-                            if ready.is_writable() {
-                                if let Err(err) = self.pty_write(&mut state) {
-                                    error!("Event loop exiting due to error: {} [{}:{}]",
-                                           err, file!(), line!());
->>>>>>> 66acf1e0
                                     break 'event_loop;
                                 }
                             }
                             if event.readiness().is_writable() {
                                 if let Err(err) = self.pty_write(&mut state) {
-                                    error!(
-                                        "Event loop exitting due to error: {} [{}:{}]",
-                                        err,
-                                        file!(),
-                                        line!()
-                                    );
+                                    error!("Event loop exiting due to error: {} [{}:{}]",
+                                           err, file!(), line!());
                                     break 'event_loop;
                                 }
                             }
