// Copyright 2016 Joe Wilm, The Alacritty Project Contributors
//
// Licensed under the Apache License, Version 2.0 (the "License");
// you may not use this file except in compliance with the License.
// You may obtain a copy of the License at
//
//     http://www.apache.org/licenses/LICENSE-2.0
//
// Unless required by applicable law or agreed to in writing, software
// distributed under the License is distributed on an "AS IS" BASIS,
// WITHOUT WARRANTIES OR CONDITIONS OF ANY KIND, either express or implied.
// See the License for the specific language governing permissions and
// limitations under the License.
//
//! Alacritty - The GPU Enhanced Terminal
#![cfg_attr(feature = "cargo-clippy", deny(clippy, if_not_else, enum_glob_use, wrong_pub_self_convention))]
#![cfg_attr(feature = "nightly", feature(core_intrinsics))]
#![cfg_attr(all(test, feature = "bench"), feature(test))]

#[macro_use]
extern crate alacritty;

#[macro_use]
extern crate log;
#[cfg(target_os = "macos")]
extern crate dirs;

use std::error::Error;
use std::sync::Arc;
#[cfg(target_os = "macos")]
use std::env;

use alacritty::cli;
use alacritty::config::{self, Config};
use alacritty::display::Display;
use alacritty::event;
use alacritty::event_loop::{self, EventLoop, Msg};
#[cfg(target_os = "macos")]
use alacritty::locale;
use alacritty::logging;
use alacritty::sync::FairMutex;
use alacritty::term::{Term};
use alacritty::tty::{self, process_should_exit};
use alacritty::util::fmt::Red;

fn main() {
    // Load command line options and config
    let options = cli::Options::load();
    let config = load_config(&options).update_dynamic_title(&options);

    // Switch to home directory
    #[cfg(target_os = "macos")]
    env::set_current_dir(dirs::home_dir().unwrap()).unwrap();
    // Set locale
    #[cfg(target_os = "macos")]
    locale::set_locale_environment();

    // Run alacritty
    if let Err(err) = run(config, &options) {
        die!("Alacritty encountered an unrecoverable error:\n\n\t{}\n", Red(err));
    }

    info!("Goodbye.");
}

/// Load configuration
///
/// If a configuration file is given as a command line argument we don't
/// generate a default file. If an empty configuration file is given, i.e.
/// /dev/null, we load the compiled-in defaults.
fn load_config(options: &cli::Options) -> Config {
    let config_path = options.config_path()
        .or_else(Config::installed_config)
        .unwrap_or_else(|| {
            Config::write_defaults()
                .unwrap_or_else(|err| die!("Write defaults config failure: {}", err))
        });

    Config::load_from(&*config_path).unwrap_or_else(|err| {
        eprintln!("Error: {}; Loading default config", err);
        Config::default()
    })
}

/// Run Alacritty
///
/// Creates a window, the terminal state, pty, I/O event loop, input processor,
/// config change monitor, and runs the main display loop.
fn run(mut config: Config, options: &cli::Options) -> Result<(), Box<Error>> {
    // Initialize the logger first as to capture output from other subsystems
    logging::initialize(options)?;

    info!("Welcome to Alacritty.");
    if let Some(config_path) = config.path() {
        info!("Configuration loaded from {}", config_path.display());
    };

    // Create a display.
    //
    // The display manages a window and can draw the terminal
    let mut display = Display::new(&config, options)?;

    info!(
        "PTY Dimensions: {:?} x {:?}",
        display.size().lines(),
        display.size().cols()
    );

    // Create the terminal
    //
    // This object contains all of the state about what's being displayed. It's
    // wrapped in a clonable mutex since both the I/O loop and display need to
    // access it.
    let terminal = Term::new(&config, display.size().to_owned());
    let terminal = Arc::new(FairMutex::new(terminal));

    // Find the window ID for setting $WINDOWID
    let window_id = display.get_window_id();

    // Create the pty
    //
    // The pty forks a process to run the shell on the slave side of the
    // pseudoterminal. A file descriptor for the master side is retained for
    // reading/writing to the shell.
    let mut pty = tty::new(&config, options, &display.size(), window_id);

    // Create the pseudoterminal I/O loop
    //
    // pty I/O is ran on another thread as to not occupy cycles used by the
    // renderer and input processing. Note that access to the terminal state is
    // synchronized since the I/O loop updates the state, and the display
    // consumes it periodically.
    let event_loop = EventLoop::new(
        Arc::clone(&terminal),
        display.notifier(),
        pty.reader(),
        options.ref_test,
    );

    // The event loop channel allows write requests from the event processor
    // to be sent to the loop and ultimately written to the pty.
    let loop_tx = event_loop.channel();

    // Event processor
    //
    // Need the Rc<RefCell<_>> here since a ref is shared in the resize callback
    let mut processor = event::Processor::new(
        event_loop::Notifier(event_loop.channel()),
        display.resize_channel(),
        options,
        &config,
        options.ref_test,
        display.size().to_owned(),
    );

    // Create a config monitor when config was loaded from path
    //
    // The monitor watches the config file for changes and reloads it. Pending
    // config changes are processed in the main loop.
    let config_monitor = match (options.live_config_reload, config.live_config_reload()) {
        // Start monitor if CLI flag says yes
        (Some(true), _) |
        // Or if no CLI flag was passed and the config says yes
        (None, true) => config.path()
                .map(|path| config::Monitor::new(path, display.notifier())),
        // Otherwise, don't start the monitor
        _ => None,
    };

    // Kick off the I/O thread
    let io_thread = event_loop.spawn(None);

    // Main display loop
    loop {
        // Process input and window events
        let mut terminal = processor.process_events(&terminal, display.window());

        // Handle config reloads
        if let Some(new_config) = config_monitor
            .as_ref()
            .and_then(|monitor| monitor.pending_config())
        {
<<<<<<< HEAD
            config = new_config.update_dynamic_title(&options);
=======
            config = new_config.update_dynamic_title(options);
>>>>>>> 57a455e5
            display.update_config(&config);
            processor.update_config(&config);
            terminal.update_config(&config);
            terminal.dirty = true;
        }

        // Maybe draw the terminal
        if terminal.needs_draw() {
            // Try to update the position of the input method editor
            display.update_ime_position(&terminal);
            // Handle pending resize events
            //
            // The second argument is a list of types that want to be notified
            // of display size changes.
            display.handle_resize(&mut terminal, &config, &mut [&mut pty, &mut processor]);

            // Draw the current state of the terminal
            display.draw(terminal, &config);
        }

        // Begin shutdown if the flag was raised.
        if process_should_exit() {
            break;
        }
    }

    loop_tx.send(Msg::Shutdown).expect("Error sending shutdown to event loop");

    // FIXME patch notify library to have a shutdown method
    // config_reloader.join().ok();

    // Wait for the I/O thread thread to finish
    let _ = io_thread.join();

    Ok(())
}<|MERGE_RESOLUTION|>--- conflicted
+++ resolved
@@ -180,11 +180,7 @@
             .as_ref()
             .and_then(|monitor| monitor.pending_config())
         {
-<<<<<<< HEAD
-            config = new_config.update_dynamic_title(&options);
-=======
             config = new_config.update_dynamic_title(options);
->>>>>>> 57a455e5
             display.update_config(&config);
             processor.update_config(&config);
             terminal.update_config(&config);
