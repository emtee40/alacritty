// Copyright 2016 Joe Wilm, The Alacritty Project Contributors
//
// Licensed under the Apache License, Version 2.0 (the "License");
// you may not use this file except in compliance with the License.
// You may obtain a copy of the License at
//
//     http://www.apache.org/licenses/LICENSE-2.0
//
// Unless required by applicable law or agreed to in writing, software
// distributed under the License is distributed on an "AS IS" BASIS,
// WITHOUT WARRANTIES OR CONDITIONS OF ANY KIND, either express or implied.
// See the License for the specific language governing permissions and
// limitations under the License.
use std::convert::From;
use std::fmt::{self, Display};
use std::ops::Deref;

use gl;
use glutin::{self, ContextBuilder, ControlFlow, CursorState, Event, EventsLoop,
             MouseCursor as GlutinMouseCursor, WindowBuilder};
use glutin::GlContext;

<<<<<<< HEAD
use MouseCursor;
=======
use config::WindowConfig;
>>>>>>> ed91eb36

/// Window errors
#[derive(Debug)]
pub enum Error {
    /// Error creating the window
    ContextCreation(glutin::CreationError),

    /// Error manipulating the rendering context
    Context(glutin::ContextError),
}

/// Result of fallible operations concerning a Window.
type Result<T> = ::std::result::Result<T, Error>;

/// A window which can be used for displaying the terminal
///
/// Wraps the underlying windowing library to provide a stable API in Alacritty
pub struct Window {
    event_loop: EventsLoop,
    window: glutin::GlWindow,
    cursor_visible: bool,

    /// Whether or not the window is the focused window.
    pub is_focused: bool,
}

/// Threadsafe APIs for the window
pub struct Proxy {
    inner: glutin::EventsLoopProxy,
}

/// Information about where the window is being displayed
///
/// Useful for subsystems like the font rasterized which depend on DPI and scale
/// factor.
pub struct DeviceProperties {
    /// Scale factor for pixels <-> points.
    ///
    /// This will be 1. on standard displays and may have a different value on
    /// hidpi displays.
    pub scale_factor: f32,
}

/// Size of the window
#[derive(Debug, Copy, Clone)]
pub struct Size<T> {
    pub width: T,
    pub height: T,
}

/// Strongly typed Pixels unit
#[derive(Debug, Copy, Clone)]
pub struct Pixels<T>(pub T);

/// Strongly typed Points unit
///
/// Points are like pixels but adjusted for DPI.
#[derive(Debug, Copy, Clone)]
pub struct Points<T>(pub T);

pub trait ToPoints {
    fn to_points(&self, scale: f32) -> Size<Points<u32>>;
}

impl ToPoints for Size<Points<u32>> {
    #[inline]
    fn to_points(&self, _scale: f32) -> Size<Points<u32>> {
        *self
    }
}

impl ToPoints for Size<Pixels<u32>> {
    fn to_points(&self, scale: f32) -> Size<Points<u32>> {
        let width_pts = (*self.width as f32 / scale) as u32;
        let height_pts = (*self.height as f32 / scale) as u32;

        Size {
            width: Points(width_pts),
            height: Points(height_pts)
        }
    }
}

impl<T: Display> Display for Size<T> {
    fn fmt(&self, f: &mut fmt::Formatter) -> fmt::Result {
        write!(f, "{} × {}", self.width, self.height)
    }
}

macro_rules! deref_newtype {
    ($($src:ty),+) => {
        $(
        impl<T> Deref for $src {
            type Target = T;

            #[inline]
            fn deref(&self) -> &Self::Target {
                &self.0
            }
        }
        )+
    }
}

deref_newtype! { Points<T>, Pixels<T> }


impl<T: Display> Display for Pixels<T> {
    fn fmt(&self, f: &mut fmt::Formatter) -> fmt::Result {
        write!(f, "{}px", self.0)
    }
}

impl<T: Display> Display for Points<T> {
    fn fmt(&self, f: &mut fmt::Formatter) -> fmt::Result {
        write!(f, "{}pts", self.0)
    }
}

impl ::std::error::Error for Error {
    fn cause(&self) -> Option<&::std::error::Error> {
        match *self {
            Error::ContextCreation(ref err) => Some(err),
            Error::Context(ref err) => Some(err),
        }
    }

    fn description(&self) -> &str {
        match *self {
            Error::ContextCreation(ref _err) => "Error creating gl context",
            Error::Context(ref _err) => "Error operating on render context",
        }
    }
}

impl Display for Error {
    fn fmt(&self, f: &mut ::std::fmt::Formatter) -> ::std::fmt::Result {
        match *self {
            Error::ContextCreation(ref err) => {
                write!(f, "Error creating GL context; {}", err)
            },
            Error::Context(ref err) => {
                write!(f, "Error operating on render context; {}", err)
            },
        }
    }
}

impl From<glutin::CreationError> for Error {
    fn from(val: glutin::CreationError) -> Error {
        Error::ContextCreation(val)
    }
}

impl From<glutin::ContextError> for Error {
    fn from(val: glutin::ContextError) -> Error {
        Error::Context(val)
    }
}

impl Window {
    /// Create a new window
    ///
    /// This creates a window and fully initializes a window.
    pub fn new(
        title: &str,
        window_config: &WindowConfig,
    ) -> Result<Window> {
        let event_loop = EventsLoop::new();

        Window::platform_window_init();
        let window = WindowBuilder::new()
            .with_title(title)
            .with_transparency(true)
            .with_decorations(window_config.decorations());
        let context = ContextBuilder::new()
            .with_vsync(true);
        let window = ::glutin::GlWindow::new(window, context, &event_loop)?;

        // Text cursor
        window.set_cursor(GlutinMouseCursor::Text);

        // Set OpenGL symbol loader
        gl::load_with(|symbol| window.get_proc_address(symbol) as *const _);

        // Make the context current so OpenGL operations can run
        unsafe {
            window.make_current()?;
        }

        let window = Window {
            event_loop: event_loop,
            window: window,
            cursor_visible: true,
            is_focused: true,
        };

        window.run_os_extensions();

        Ok(window)
    }

    /// Get some properties about the device
    ///
    /// Some window properties are provided since subsystems like font
    /// rasterization depend on DPI and scale factor.
    pub fn device_properties(&self) -> DeviceProperties {
        DeviceProperties {
            scale_factor: self.window.hidpi_factor(),
        }
    }

    pub fn inner_size_pixels(&self) -> Option<Size<Pixels<u32>>> {
        self.window
            .get_inner_size()
            .map(|(w, h)| Size { width: Pixels(w), height: Pixels(h) })
    }

    #[inline]
    pub fn hidpi_factor(&self) -> f32 {
        self.window.hidpi_factor()
    }

    #[inline]
    pub fn create_window_proxy(&self) -> Proxy {
        Proxy {
            inner: self.event_loop.create_proxy(),
        }
    }

    #[inline]
    pub fn swap_buffers(&self) -> Result<()> {
        self.window
            .swap_buffers()
            .map_err(From::from)
    }

    /// Poll for any available events
    #[inline]
    pub fn poll_events<F>(&mut self, func: F)
        where F: FnMut(Event)
    {
        self.event_loop.poll_events(func);
    }

    #[inline]
    pub fn resize(&self, width: u32, height: u32) {
        self.window.resize(width, height);
    }

    /// Block waiting for events
    #[inline]
    pub fn wait_events<F>(&mut self, func: F)
        where F: FnMut(Event) -> ControlFlow
    {
        self.event_loop.run_forever(func);
    }

    /// Set the window title
    #[inline]
    pub fn set_title(&self, title: &str) {
        self.window.set_title(title);
    }

    #[inline]
    pub fn set_mouse_cursor(&self, cursor: MouseCursor) {
        self.window.set_cursor(match cursor {
            MouseCursor::Arrow => GlutinMouseCursor::Arrow,
            MouseCursor::Text => GlutinMouseCursor::Text,
        });
    }

    /// Set cursor visible
    pub fn set_cursor_visible(&mut self, visible: bool) {
        if visible != self.cursor_visible {
            self.cursor_visible = visible;
            if let Err(err) = self.window.set_cursor_state(if visible {
                CursorState::Normal
            } else {
                CursorState::Hide
            }) {
                warn!("Failed to set cursor visibility: {}", err);
            }
        }
    }

    #[cfg(any(target_os = "linux", target_os = "freebsd", target_os = "dragonfly", target_os = "openbsd"))]
    pub fn platform_window_init() {
        /// Set up env to make XIM work correctly
        use x11_dl::xlib;
        use libc::{setlocale, LC_CTYPE};
        let xlib = xlib::Xlib::open().expect("get xlib");
        unsafe {
            // Use empty c string to fallback to LC_CTYPE in environment variables
            setlocale(LC_CTYPE, b"\0".as_ptr() as *const _);
            // Use empty c string for implementation dependent behavior,
            // which might be the XMODIFIERS set in env
            (xlib.XSetLocaleModifiers)(b"\0".as_ptr() as *const _);
        }
    }

    /// TODO: change this directive when adding functions for other platforms
    #[cfg(not(any(target_os = "linux", target_os = "freebsd", target_os = "dragonfly", target_os = "openbsd")))]
    pub fn platform_window_init() {
    }

    #[cfg(any(target_os = "linux", target_os = "freebsd", target_os = "dragonfly", target_os = "openbsd"))]
    pub fn set_urgent(&self, is_urgent: bool) {
        use glutin::os::unix::WindowExt;
        use std::os::raw;
        use x11_dl::xlib::{self, XUrgencyHint};

        let xlib_display = self.window.get_xlib_display();
        let xlib_window = self.window.get_xlib_window();

        if let (Some(xlib_window), Some(xlib_display)) = (xlib_window, xlib_display) {
            let xlib = xlib::Xlib::open().expect("get xlib");

            unsafe {
                let mut hints = (xlib.XGetWMHints)(xlib_display as _, xlib_window as _);

                if hints.is_null() {
                    hints = (xlib.XAllocWMHints)();
                }

                if is_urgent {
                    (*hints).flags |= XUrgencyHint;
                } else {
                    (*hints).flags &= !XUrgencyHint;
                 }

                (xlib.XSetWMHints)(xlib_display as _, xlib_window as _, hints);

                (xlib.XFree)(hints as *mut raw::c_void);
            }
        }

    }

    #[cfg(not(any(target_os = "linux", target_os = "freebsd", target_os = "dragonfly", target_os = "openbsd")))]
    pub fn set_urgent(&self, _: bool) {
    }

    #[cfg(any(target_os = "linux", target_os = "freebsd", target_os = "dragonfly", target_os = "openbsd"))]
    pub fn send_xim_spot(&self, x: i16, y: i16) {
        use glutin::os::unix::WindowExt;
        self.window.send_xim_spot(x, y);
    }

    #[cfg(not(any(target_os = "linux", target_os = "freebsd", target_os = "dragonfly", target_os = "openbsd")))]
    pub fn send_xim_spot(&self, _x: i16, _y: i16) {
    }

    #[cfg(not(target_os = "macos"))]
    pub fn get_window_id(&self) -> Option<usize> {
        use glutin::os::unix::WindowExt;

        match self.window.get_xlib_window() {
            Some(xlib_window) => Some(xlib_window as usize),
            None => None
        }
    }

    #[cfg(target_os = "macos")]
    pub fn get_window_id(&self) -> Option<usize> {
        None
    }
}

pub trait OsExtensions {
    fn run_os_extensions(&self) {}
}

#[cfg(not(any(target_os = "linux", target_os = "freebsd", target_os="dragonfly", target_os="openbsd")))]
impl OsExtensions for Window { }

#[cfg(any(target_os = "linux", target_os = "freebsd", target_os="dragonfly", target_os="openbsd"))]
impl OsExtensions for Window {
    fn run_os_extensions(&self) {
        use glutin::os::unix::WindowExt;
        use x11_dl::xlib::{self, XA_CARDINAL, PropModeReplace};
        use std::ffi::{CStr};
        use std::ptr;
        use libc::getpid;

        let xlib_display = self.window.get_xlib_display();
        let xlib_window = self.window.get_xlib_window();

        if let (Some(xlib_window), Some(xlib_display)) = (xlib_window, xlib_display) {
            let xlib = xlib::Xlib::open().expect("get xlib");

            // Set _NET_WM_PID to process pid
            unsafe {
                let _net_wm_pid = CStr::from_ptr(b"_NET_WM_PID\0".as_ptr() as *const _);
                let atom = (xlib.XInternAtom)(xlib_display as *mut _, _net_wm_pid.as_ptr(), 0);
                let pid = getpid();

                (xlib.XChangeProperty)(xlib_display as _, xlib_window as _, atom,
                    XA_CARDINAL, 32, PropModeReplace, &pid as *const i32 as *const u8, 1);

            }
            // Although this call doesn't actually pass any data, it does cause
            // WM_CLIENT_MACHINE to be set. WM_CLIENT_MACHINE MUST be set if _NET_WM_PID is set
            // (which we do above).
            unsafe {
                (xlib.XSetWMProperties)(xlib_display as _, xlib_window as _, ptr::null_mut(),
                    ptr::null_mut(), ptr::null_mut(), 0, ptr::null_mut(), ptr::null_mut(),
                    ptr::null_mut());
            }
        }
    }
}

impl Proxy {
    /// Wakes up the event loop of the window
    ///
    /// This is useful for triggering a draw when the renderer would otherwise
    /// be waiting on user input.
    pub fn wakeup_event_loop(&self) {
        self.inner.wakeup().unwrap();
    }
}

pub trait SetInnerSize<T> {
    fn set_inner_size<S: ToPoints>(&mut self, size: &S);
}

impl SetInnerSize<Pixels<u32>> for Window {
    fn set_inner_size<T: ToPoints>(&mut self, size: &T) {
        let size = size.to_points(self.hidpi_factor());
        self.window.set_inner_size(*size.width as _, *size.height as _);
    }
}<|MERGE_RESOLUTION|>--- conflicted
+++ resolved
@@ -20,11 +20,9 @@
              MouseCursor as GlutinMouseCursor, WindowBuilder};
 use glutin::GlContext;
 
-<<<<<<< HEAD
 use MouseCursor;
-=======
+
 use config::WindowConfig;
->>>>>>> ed91eb36
 
 /// Window errors
 #[derive(Debug)]
