--- conflicted
+++ resolved
@@ -227,14 +227,9 @@
             None
         };
         let title = options.title.as_ref().map_or(DEFAULT_TITLE, |t| t);
-<<<<<<< HEAD
-        let class = options.class.as_ref().map_or(DEFAULT_CLASS, |c| c);
-        let window_builder = Window::get_platform_window(title, window_config, &event_loop);
-=======
         let class = options.class.as_ref().map_or(DEFAULT_TITLE, |c| c);
-        let window_builder = Window::get_platform_window(title, window_config);
+        let window_builder = Window::get_platform_window(title, window_config, fullscreen_monitor);
         let window_builder = Window::platform_builder_ext(window_builder, &class);
->>>>>>> 04127ed3
         let window = create_gl_window(window_builder.clone(), &event_loop, false)
             .or_else(|_| create_gl_window(window_builder, &event_loop, true))?;
         window.show();
@@ -378,38 +373,28 @@
         window_builder
     }
 
-<<<<<<< HEAD
-    #[cfg(not(target_os = "macos"))]
-    pub fn get_platform_window(
-        title: &str,
-        window_config: &WindowConfig,
-        event_loop: &EventsLoop,
-    ) -> WindowBuilder {
-=======
     #[cfg(not(any(target_os = "macos", windows)))]
-    pub fn get_platform_window(title: &str, window_config: &WindowConfig) -> WindowBuilder {
->>>>>>> 04127ed3
+    pub fn get_platform_window(title: &str, window_config: &WindowConfig,
+                               fullscreen_monitor: Option<glutin::MonitorId>)
+                               -> WindowBuilder {
         let decorations = match window_config.decorations() {
             Decorations::None => false,
             _ => true,
         };
 
-        let fullscreen = if window_config.fullscreen() {
-            Some(event_loop.get_primary_monitor())
-        } else {
-            None
-        };
-
         WindowBuilder::new()
             .with_title(title)
             .with_visibility(false)
             .with_transparency(true)
-            .with_fullscreen(fullscreen)
+            .with_fullscreen(fullscreen_monitor)
             .with_decorations(decorations)
     }
 
+
     #[cfg(windows)]
-    pub fn get_platform_window(title: &str, window_config: &WindowConfig) -> WindowBuilder {
+    pub fn get_platform_window(title: &str, window_config: &WindowConfig,
+                               fullscreen_monitor: Option<glutin::MonitorId>)
+                               -> WindowBuilder {
         let icon = Icon::from_bytes_with_format(WINDOW_ICON, ImageFormat::ICO).unwrap();
 
         let decorations = match window_config.decorations() {
@@ -422,28 +407,21 @@
             .with_visibility(cfg!(windows))
             .with_decorations(decorations)
             .with_transparency(true)
+            .with_fullscreen(fullscreen_monitor)
             .with_window_icon(Some(icon))
     }
 
     #[cfg(target_os = "macos")]
-    pub fn get_platform_window(
-        title: &str,
-        window_config: &WindowConfig,
-        event_loop: &EventsLoop,
-    ) -> WindowBuilder {
+    pub fn get_platform_window(title: &str, window_config: &WindowConfig,
+                               fullscreen_monitor: Option<glutin::MonitorId>)
+                               -> WindowBuilder {
         use glutin::os::macos::WindowBuilderExt;
-
-        let fullscreen = if window_config.fullscreen() {
-            Some(event_loop.get_primary_monitor())
-        } else {
-            None
-        };
 
         let window = WindowBuilder::new()
             .with_title(title)
             .with_visibility(false)
-            .with_fullscreen(fullscreen)
-            .with_transparency(true);
+            .with_transparency(true)
+            .with_fullscreen(fullscreen_monitor);
 
         match window_config.decorations() {
             Decorations::Full => window,
