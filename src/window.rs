// Copyright 2016 Joe Wilm, The Alacritty Project Contributors
//
// Licensed under the Apache License, Version 2.0 (the "License");
// you may not use this file except in compliance with the License.
// You may obtain a copy of the License at
//
//     http://www.apache.org/licenses/LICENSE-2.0
//
// Unless required by applicable law or agreed to in writing, software
// distributed under the License is distributed on an "AS IS" BASIS,
// WITHOUT WARRANTIES OR CONDITIONS OF ANY KIND, either express or implied.
// See the License for the specific language governing permissions and
// limitations under the License.
use std::convert::From;
use std::fmt::{self, Display};
use std::ops::Deref;
<<<<<<< HEAD
use std::sync::{Mutex, Arc};
=======
>>>>>>> 5fae6d67

use gl;
use glutin::{self, EventsLoop, WindowBuilder, Event, CursorState, ControlFlow, ContextBuilder};
use glutin::GlContext;

/// Window errors
#[derive(Debug)]
pub enum Error {
    /// Error creating the window
    ContextCreation(glutin::CreationError),

    /// Error manipulating the rendering context
    Context(glutin::ContextError),
}

/// Result of fallible operations concerning a Window.
type Result<T> = ::std::result::Result<T, Error>;

/// A window which can be used for displaying the terminal
///
/// Wraps the underlying windowing library to provide a stable API in Alacritty
pub struct Window {
    event_loop: EventsLoop,
    window: glutin::GlWindow,
    cursor_visible: bool,
}

/// Threadsafe APIs for the window
pub struct Proxy {
    inner: glutin::EventsLoopProxy,
}

/// Information about where the window is being displayed
///
/// Useful for subsystems like the font rasterized which depend on DPI and scale
/// factor.
pub struct DeviceProperties {
    /// Scale factor for pixels <-> points.
    ///
    /// This will be 1. on standard displays and may have a different value on
    /// hidpi displays.
    pub scale_factor: f32,
}

/// Size of the window
#[derive(Debug, Copy, Clone)]
pub struct Size<T> {
    pub width: T,
    pub height: T,
}

/// Strongly typed Pixels unit
#[derive(Debug, Copy, Clone)]
pub struct Pixels<T>(pub T);

/// Strongly typed Points unit
///
/// Points are like pixels but adjusted for DPI.
#[derive(Debug, Copy, Clone)]
pub struct Points<T>(pub T);

pub trait ToPoints {
    fn to_points(&self, scale: f32) -> Size<Points<u32>>;
}

impl ToPoints for Size<Points<u32>> {
    #[inline]
    fn to_points(&self, _scale: f32) -> Size<Points<u32>> {
        *self
    }
}

impl ToPoints for Size<Pixels<u32>> {
    fn to_points(&self, scale: f32) -> Size<Points<u32>> {
        let width_pts = (*self.width as f32 / scale) as u32;
        let height_pts = (*self.height as f32 / scale) as u32;

        Size {
            width: Points(width_pts),
            height: Points(height_pts)
        }
    }
}

impl<T: Display> Display for Size<T> {
    fn fmt(&self, f: &mut fmt::Formatter) -> fmt::Result {
        write!(f, "{} × {}", self.width, self.height)
    }
}

macro_rules! deref_newtype {
    ($($src:ty),+) => {
        $(
        impl<T> Deref for $src {
            type Target = T;

            #[inline]
            fn deref(&self) -> &Self::Target {
                &self.0
            }
        }
        )+
    }
}

deref_newtype! { Points<T>, Pixels<T> }


impl<T: Display> Display for Pixels<T> {
    fn fmt(&self, f: &mut fmt::Formatter) -> fmt::Result {
        write!(f, "{}px", self.0)
    }
}

impl<T: Display> Display for Points<T> {
    fn fmt(&self, f: &mut fmt::Formatter) -> fmt::Result {
        write!(f, "{}pts", self.0)
    }
}

impl ::std::error::Error for Error {
    fn cause(&self) -> Option<&::std::error::Error> {
        match *self {
            Error::ContextCreation(ref err) => Some(err),
            Error::Context(ref err) => Some(err),
        }
    }

    fn description(&self) -> &str {
        match *self {
            Error::ContextCreation(ref _err) => "Error creating gl context",
            Error::Context(ref _err) => "Error operating on render context",
        }
    }
}

impl Display for Error {
    fn fmt(&self, f: &mut ::std::fmt::Formatter) -> ::std::fmt::Result {
        match *self {
            Error::ContextCreation(ref err) => {
                write!(f, "Error creating GL context; {}", err)
            },
            Error::Context(ref err) => {
                write!(f, "Error operating on render context; {}", err)
            },
        }
    }
}

impl From<glutin::CreationError> for Error {
    fn from(val: glutin::CreationError) -> Error {
        Error::ContextCreation(val)
    }
}

impl From<glutin::ContextError> for Error {
    fn from(val: glutin::ContextError) -> Error {
        Error::Context(val)
    }
}

impl Window {
    /// Create a new window
    ///
    /// This creates a window and fully initializes a window.
    pub fn new(
        title: &str
    ) -> Result<Window> {
        let event_loop = EventsLoop::new();
<<<<<<< HEAD

        if cfg!(any(target_os = "linux", target_os = "freebsd",
                    target_os = "dragonfly", target_os = "openbsd")) {
            /// Set up env to make XIM work correctly
            use x11_dl::xlib;
            use libc::{setlocale, LC_CTYPE};
            let xlib = xlib::Xlib::open().expect("get xlib");
            unsafe {
                /// Use empty c string to fallback to LC_CTYPE in environment variables
                setlocale(LC_CTYPE, b"\0".as_ptr() as *const _);
                /// Use empty c string for implementation dependent behavior,
                /// which might be the XMODIFIERS set in env
                (xlib.XSetLocaleModifiers)(b"\0".as_ptr() as *const _);
            }
        }

=======
>>>>>>> 5fae6d67
        let window = WindowBuilder::new()
            .with_title(title);
        let context = ContextBuilder::new()
            .with_vsync(true);
        let window = ::glutin::GlWindow::new(window, context, &event_loop)?;

        /// Set OpenGL symbol loader
        gl::load_with(|symbol| window.get_proc_address(symbol) as *const _);

        /// Make the context current so OpenGL operations can run
        unsafe {
            window.make_current()?;
        }

        let window = Window {
            event_loop: event_loop,
            window: window,
            cursor_visible: true,
        };

        window.run_os_extensions();

        Ok(window)
    }

    /// Get some properties about the device
    ///
    /// Some window properties are provided since subsystems like font
    /// rasterization depend on DPI and scale factor.
    pub fn device_properties(&self) -> DeviceProperties {
        DeviceProperties {
            scale_factor: self.window.hidpi_factor(),
        }
    }

    pub fn inner_size_pixels(&self) -> Option<Size<Pixels<u32>>> {
        self.window
            .get_inner_size_pixels()
            .map(|(w, h)| Size { width: Pixels(w), height: Pixels(h) })
    }

    #[inline]
    pub fn hidpi_factor(&self) -> f32 {
        self.window.hidpi_factor()
    }

    #[inline]
    pub fn create_window_proxy(&self) -> Proxy {
        Proxy {
            inner: self.event_loop.create_proxy(),
        }
    }

    #[inline]
    pub fn swap_buffers(&self) -> Result<()> {
        self.window
            .swap_buffers()
            .map_err(From::from)
    }

    /// Poll for any available events
    #[inline]
    pub fn poll_events<F>(&mut self, func: F)
        where F: FnMut(Event)
    {
        self.event_loop.poll_events(func);
<<<<<<< HEAD
=======
    }

    #[inline]
    pub fn resize(&self, width: u32, height: u32) {
        self.window.resize(width, height);
>>>>>>> 5fae6d67
    }

    /// Block waiting for events
    #[inline]
    pub fn wait_events<F>(&mut self, func: F)
        where F: FnMut(Event) -> ControlFlow
    {
        self.event_loop.run_forever(func);
    }

    /// Set the window title
    #[inline]
    pub fn set_title(&self, title: &str) {
        self.window.set_title(title);
    }

    /// Set cursor visible
    pub fn set_cursor_visible(&mut self, visible: bool) {
        if visible != self.cursor_visible {
            self.cursor_visible = visible;
            self.window.set_cursor_state(if visible {
                CursorState::Normal
            } else {
                CursorState::Hide
            }).unwrap();
        }
    }

    #[cfg(any(target_os = "linux", target_os = "freebsd", target_os = "dragonfly", target_os = "openbsd"))]
    pub fn send_xim_spot(&self, x: i16, y: i16) {
        use glutin::os::unix::WindowExt;
        self.window.send_xim_spot(x, y);
    }

    #[cfg(not(any(target_os = "linux", target_os = "freebsd", target_os = "dragonfly", target_os = "openbsd")))]
    pub fn send_xim_spot(&self, x: i16, y: i16) {
    }

    #[cfg(not(target_os = "macos"))]
    pub fn get_window_id(&self) -> Option<usize> {
        use glutin::os::unix::WindowExt;

        match self.window.get_xlib_window() {
            Some(xlib_window) => Some(xlib_window as usize),
            None => None
        }
    }

    #[cfg(target_os = "macos")]
    pub fn get_window_id(&self) -> Option<usize> {
        None
    }
}

pub trait OsExtensions {
    fn run_os_extensions(&self) {}
}

#[cfg(not(any(target_os = "linux", target_os = "freebsd", target_os="dragonfly", target_os="openbsd")))]
impl OsExtensions for Window { }

#[cfg(any(target_os = "linux", target_os = "freebsd", target_os="dragonfly", target_os="openbsd"))]
impl OsExtensions for Window {
    fn run_os_extensions(&self) {
        use glutin::os::unix::WindowExt;
        use x11_dl::xlib::{self, XA_CARDINAL, PropModeReplace};
        use std::ffi::{CStr};
        use std::ptr;
        use libc::getpid;

        let xlib_display = self.window.get_xlib_display();
        let xlib_window = self.window.get_xlib_window();

        if let (Some(xlib_window), Some(xlib_display)) = (xlib_window, xlib_display) {
            let xlib = xlib::Xlib::open().expect("get xlib");

            // Set _NET_WM_PID to process pid
            unsafe {
                let _net_wm_pid = CStr::from_ptr(b"_NET_WM_PID\0".as_ptr() as *const _);
                let atom = (xlib.XInternAtom)(xlib_display as *mut _, _net_wm_pid.as_ptr(), 0);
                let pid = getpid();

                (xlib.XChangeProperty)(xlib_display as _, xlib_window as _, atom,
                    XA_CARDINAL, 32, PropModeReplace, &pid as *const i32 as *const u8, 1);

            }
            // Although this call doesn't actually pass any data, it does cause
            // WM_CLIENT_MACHINE to be set. WM_CLIENT_MACHINE MUST be set if _NET_WM_PID is set
            // (which we do above).
            unsafe {
                (xlib.XSetWMProperties)(xlib_display as _, xlib_window as _, ptr::null_mut(),
                    ptr::null_mut(), ptr::null_mut(), 0, ptr::null_mut(), ptr::null_mut(),
                    ptr::null_mut());
            }
        }
    }
}

impl Proxy {
    /// Wakes up the event loop of the window
    ///
    /// This is useful for triggering a draw when the renderer would otherwise
    /// be waiting on user input.
    pub fn wakeup_event_loop(&self) {
        self.inner.wakeup().unwrap();
    }
}

pub trait SetInnerSize<T> {
    fn set_inner_size<S: ToPoints>(&mut self, size: &S);
}

impl SetInnerSize<Pixels<u32>> for Window {
    fn set_inner_size<T: ToPoints>(&mut self, size: &T) {
        let size = size.to_points(self.hidpi_factor());
        self.window.set_inner_size(*size.width as _, *size.height as _);
    }
}<|MERGE_RESOLUTION|>--- conflicted
+++ resolved
@@ -14,10 +14,6 @@
 use std::convert::From;
 use std::fmt::{self, Display};
 use std::ops::Deref;
-<<<<<<< HEAD
-use std::sync::{Mutex, Arc};
-=======
->>>>>>> 5fae6d67
 
 use gl;
 use glutin::{self, EventsLoop, WindowBuilder, Event, CursorState, ControlFlow, ContextBuilder};
@@ -187,7 +183,6 @@
         title: &str
     ) -> Result<Window> {
         let event_loop = EventsLoop::new();
-<<<<<<< HEAD
 
         if cfg!(any(target_os = "linux", target_os = "freebsd",
                     target_os = "dragonfly", target_os = "openbsd")) {
@@ -204,8 +199,6 @@
             }
         }
 
-=======
->>>>>>> 5fae6d67
         let window = WindowBuilder::new()
             .with_title(title);
         let context = ContextBuilder::new()
@@ -272,14 +265,11 @@
         where F: FnMut(Event)
     {
         self.event_loop.poll_events(func);
-<<<<<<< HEAD
-=======
     }
 
     #[inline]
     pub fn resize(&self, width: u32, height: u32) {
         self.window.resize(width, height);
->>>>>>> 5fae6d67
     }
 
     /// Block waiting for events
