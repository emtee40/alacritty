--- conflicted
+++ resolved
@@ -27,9 +27,8 @@
 use cli::Options;
 use config::WindowConfig;
 
-<<<<<<< HEAD
 static WINDOW_ICON: &'static [u8] = include_bytes!("../assets/windows/alacritty.ico");
-=======
+
 /// Default text for the window's title bar, if not overriden.
 ///
 /// In X11, this the default value for the `WM_NAME` property.
@@ -46,7 +45,6 @@
 /// WM_CLASS(STRING) = "Alacritty", "Alacritty"
 /// ```
 pub const DEFAULT_CLASS: &str = "Alacritty";
->>>>>>> caf4580d
 
 /// Window errors
 #[derive(Debug)]
@@ -223,26 +221,17 @@
     ) -> Result<Window> {
         let event_loop = EventsLoop::new();
 
-<<<<<<< HEAD
         let icon = Icon::from_bytes_with_format(WINDOW_ICON, ImageFormat::ICO).unwrap();
 
+        let title = options.title.as_ref().map_or(DEFAULT_TITLE, |t| t);
+        let class = options.class.as_ref().map_or(DEFAULT_CLASS, |c| c);
         let window_builder = WindowBuilder::new()
-            .with_title(&*options.title)
+            .with_title(title)
             .with_visibility(cfg!(windows))
             .with_transparency(true)
             .with_decorations(window_config.decorations())
             .with_window_icon(Some(icon));
-        let window_builder = Window::platform_builder_ext(window_builder, &options.class);
-=======
-        let title = options.title.as_ref().map_or(DEFAULT_TITLE, |t| t);
-        let class = options.class.as_ref().map_or(DEFAULT_CLASS, |c| c);
-        let window_builder = WindowBuilder::new()
-            .with_title(title)
-            .with_visibility(false)
-            .with_transparency(true)
-            .with_decorations(window_config.decorations());
         let window_builder = Window::platform_builder_ext(window_builder, &class);
->>>>>>> caf4580d
         let window = create_gl_window(window_builder.clone(), &event_loop, false)
             .or_else(|_| create_gl_window(window_builder, &event_loop, true))?;
         window.show();
