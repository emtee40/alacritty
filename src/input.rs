--- conflicted
+++ resolved
@@ -513,11 +513,7 @@
     use std::borrow::Cow;
     use std::time::Duration;
 
-<<<<<<< HEAD
-    use glutin::{VirtualKeyCode, Event, ElementState, MouseButton, ModifiersState};
-=======
     use glutin::{VirtualKeyCode, Event, WindowEvent, ElementState, MouseButton, ModifiersState};
->>>>>>> 5fae6d67
 
     use term::{SizeInfo, Term, TermMode, mode};
     use event::{Mouse, ClickState};
@@ -750,11 +746,7 @@
 
     test_process_binding! {
         name: process_binding_nomode_nomod_require_not_appcursor,
-<<<<<<< HEAD
-        binding: Binding { trigger: KEY, mods: ModifiersState { shift: true, ctrl: true, alt: true, logo: true }, action: Action::from("\x1b[D"), mode: mode::NONE, notmode: mode::APP_CURSOR },
-=======
         binding: Binding { trigger: KEY, mods: ModifiersState { shift: false, ctrl: false, alt: false, logo: false }, action: Action::from("\x1b[D"), mode: mode::NONE, notmode: mode::APP_CURSOR },
->>>>>>> 5fae6d67
         triggers: true,
         mode: mode::NONE,
         mods: ModifiersState { shift: false, ctrl: false, alt: false, logo: false }
@@ -762,11 +754,7 @@
 
     test_process_binding! {
         name: process_binding_appcursormode_nomod_require_appcursor,
-<<<<<<< HEAD
-        binding: Binding { trigger: KEY, mods: ModifiersState { shift: true, ctrl: true, alt: true, logo: true }, action: Action::from("\x1bOD"), mode: mode::APP_CURSOR, notmode: mode::NONE },
-=======
         binding: Binding { trigger: KEY, mods: ModifiersState { shift: false, ctrl: false, alt: false, logo: false }, action: Action::from("\x1bOD"), mode: mode::APP_CURSOR, notmode: mode::NONE },
->>>>>>> 5fae6d67
         triggers: true,
         mode: mode::APP_CURSOR,
         mods: ModifiersState { shift: false, ctrl: false, alt: false, logo: false }
@@ -774,11 +762,7 @@
 
     test_process_binding! {
         name: process_binding_nomode_nomod_require_appcursor,
-<<<<<<< HEAD
-        binding: Binding { trigger: KEY, mods: ModifiersState { shift: true, ctrl: true, alt: true, logo: true }, action: Action::from("\x1bOD"), mode: mode::APP_CURSOR, notmode: mode::NONE },
-=======
         binding: Binding { trigger: KEY, mods: ModifiersState { shift: false, ctrl: false, alt: false, logo: false }, action: Action::from("\x1bOD"), mode: mode::APP_CURSOR, notmode: mode::NONE },
->>>>>>> 5fae6d67
         triggers: false,
         mode: mode::NONE,
         mods: ModifiersState { shift: false, ctrl: false, alt: false, logo: false }
@@ -786,11 +770,7 @@
 
     test_process_binding! {
         name: process_binding_appcursormode_appkeypadmode_nomod_require_appcursor,
-<<<<<<< HEAD
-        binding: Binding { trigger: KEY, mods: ModifiersState { shift: true, ctrl: true, alt: true, logo: true }, action: Action::from("\x1bOD"), mode: mode::APP_CURSOR, notmode: mode::NONE },
-=======
         binding: Binding { trigger: KEY, mods: ModifiersState { shift: false, ctrl: false, alt: false, logo: false }, action: Action::from("\x1bOD"), mode: mode::APP_CURSOR, notmode: mode::NONE },
->>>>>>> 5fae6d67
         triggers: true,
         mode: mode::APP_CURSOR | mode::APP_KEYPAD,
         mods: ModifiersState { shift: false, ctrl: false, alt: false, logo: false }
