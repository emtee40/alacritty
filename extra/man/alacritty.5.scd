--- conflicted
+++ resolved
@@ -272,11 +272,7 @@
 *builtin_box_drawing* = _true_ | _false_
 
 	When _true_, Alacritty will use a custom built-in font for box drawing
-<<<<<<< HEAD
-	characters (Unicode points _U+2500_ - _U+259F_, _1FB00_ - _U+1FB3B_) and powerline symbols
-=======
 	characters (Unicode points _U+2500_ - _U+259F_, _U+1FB00_ - _U+1FB3B_) and powerline symbols
->>>>>>> 728ca3a2
 	(Unicode points _U+E0B0_ - _U+E0B3_).
 
 	Default: _true_
