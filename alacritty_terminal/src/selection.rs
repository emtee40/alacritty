--- conflicted
+++ resolved
@@ -50,15 +50,9 @@
 /// nothing special, simply tracks points and sides. [`semantic`] will continue to expand out to
 /// semantic boundaries as the selection point changes. Similarly, [`lines`] will always expand the
 /// new point to encompass entire lines.
-///
 #[derive(Debug, Clone, PartialEq)]
-<<<<<<< HEAD
-pub struct Selection {
-    /// The region representing start and end of the cursor movement
-    pub region: Range<Anchor>,
-=======
 pub enum Selection {
-    Simple {
+    Normal {
         /// The region representing start and end of cursor movement
         region: Range<Anchor>,
     },
@@ -66,15 +60,6 @@
         /// The region representing start and end of cursor movement
         region: Range<Anchor>,
     },
-    Semantic {
-        /// The region representing start and end of cursor movement
-        region: Range<Point<isize>>,
-    },
-    Lines {
-        /// The region representing start and end of cursor movement
-        region: Range<Point<isize>>,
-    },
->>>>>>> e398eb84
 }
 
 /// A Point and side within that point.
@@ -100,19 +85,15 @@
 impl Selection {
     pub fn rotate(&mut self, offset: isize) {
         match *self {
-            Selection::Simple { ref mut region } | Selection::Block { ref mut region } => {
+            Selection::Normal { ref mut region } | Selection::Block { ref mut region } => {
                 region.start.point.line += offset;
                 region.end.point.line += offset;
             },
-            Selection::Semantic { ref mut region } | Selection::Lines { ref mut region } => {
-                region.start.line += offset;
-                region.end.line += offset;
-            },
         }
     }
 
     pub fn simple(location: Point<usize>, side: Side) -> Selection {
-        Selection {
+        Selection::Normal {
             region: Range {
                 start: Anchor::new(location.into(), SelectionType::Simple, side),
                 end: Anchor::new(location.into(), SelectionType::Simple, side),
@@ -120,23 +101,17 @@
         }
     }
 
-<<<<<<< HEAD
-    pub fn rotate(&mut self, offset: isize) {
-        self.region.start.point.line += offset;
-        self.region.end.point.line += offset;
-=======
     pub fn block(location: Point<usize>, side: Side) -> Selection {
         Selection::Block {
             region: Range {
-                start: Anchor::new(location.into(), side),
-                end: Anchor::new(location.into(), side),
+                start: Anchor::new(location.into(), SelectionType::Simple, side),
+                end: Anchor::new(location.into(), SelectionType::Simple, side),
             },
         }
->>>>>>> e398eb84
     }
 
     pub fn semantic(point: Point<usize>) -> Selection {
-        Selection {
+        Selection::Normal {
             region: Range {
                 start: Anchor::new(point.into(), SelectionType::Semantic, Side::Right),
                 end: Anchor::new(point.into(), SelectionType::Semantic, Side::Right),
@@ -145,39 +120,47 @@
     }
 
     pub fn lines(point: Point<usize>) -> Selection {
-<<<<<<< HEAD
-        Selection {
+        Selection::Normal {
             region: Range {
                 start: Anchor::new(point.into(), SelectionType::Lines, Side::Right),
                 end: Anchor::new(point.into(), SelectionType::Lines, Side::Right),
             },
         }
-=======
-        Selection::Lines { region: Range { start: point.into(), end: point.into() } }
->>>>>>> e398eb84
     }
 
     pub fn update(&mut self, location: Point<usize>, side: Side) {
-        // Always update the `end`; can normalize later during span generation.
-<<<<<<< HEAD
-        // Always set side; can be ignored later if needed.
-        self.region.end = Anchor::new(location.into(), self.region.end.ty.clone(), side);
+        match *self {
+            Selection::Normal {ref mut region } | Selection::Block {ref mut region } => {
+                // Always update the `end`; can normalize later during span generation.
+                // Always set side; can be ignored later if needed.
+                region.end = Anchor::new(location.into(), region.end.ty.clone(), side);
+            }
+        }
     }
 
     pub fn update_as(&mut self, location: Point<usize>, side: Side, selection_type: SelectionType) {
+        match *self {
+            Selection::Normal {ref mut region } | Selection::Block { ref mut region } => {
+                region.end.ty = selection_type;
+            }
+        }
         self.update(location, side);
-        self.region.end.ty = selection_type;
     }
 
     // Expand selection following the similar rules as creating a span
     pub fn expand_selection(term: &mut Term) {
         let (mut start_anchor, mut end_anchor) =
             if let Some(ref selection) = term.selection() {
-                (selection.region.start.clone(),
-                    selection.region.end.clone())
-        } else {
-            return;
-        };
+                match selection {
+                    Selection::Normal { ref region } => {
+                        (region.start.clone(),
+                            region.end.clone())
+                    }
+                    _ => { return; }
+                }
+            } else {
+                return;
+            };
 
         let expansion = |start: &mut Anchor, end: &mut Anchor|
             {
@@ -212,69 +195,42 @@
         if start_anchor.point.line > end_anchor.point.line
             || start_anchor.point.line == end_anchor.point.line
                 && start_anchor.point.col <= end_anchor.point.col
-            {
-                let (end_anchor, start_anchor) =
-                    expansion(&mut end_anchor, &mut start_anchor);
-                if let Some(ref mut selection) = term.selection_mut() {
-                    selection.region.start.point = start_anchor.point;
-                    selection.region.start.side = start_anchor.side;
-                    selection.region.end.point = end_anchor.point;
-                    selection.region.start.ty = start_anchor.ty;
-                    selection.region.end.ty = end_anchor.ty;
+        {
+            let (end_anchor, start_anchor) =
+                expansion(&mut end_anchor, &mut start_anchor);
+            if let Some(ref mut selection) = term.selection_mut() {
+                match selection {
+                    Selection::Normal { ref mut region } => {
+                        region.start.point = start_anchor.point;
+                        region.start.side = start_anchor.side;
+                        region.end.point = end_anchor.point;
+                        region.start.ty = start_anchor.ty;
+                        region.end.ty = end_anchor.ty;
+                    }
+                    _ => { return; }
+                }
             }
         } else {
             let (start_anchor, end_anchor) =
                 expansion(&mut start_anchor, &mut end_anchor);
             if let Some(ref mut selection) = term.selection_mut() {
-                selection.region.start.point = start_anchor.point;
-                selection.region.start.side = start_anchor.side;
-                selection.region.end.point = end_anchor.point;
-                selection.region.start.ty = start_anchor.ty;
-                selection.region.end.ty = end_anchor.ty;
-            }
-        }
-    }
-
-    pub fn to_span(&self, term: &Term, alt_screen: bool) -> Option<Span> {
-        let start_orig = &self.region.start;
-        let end_orig = &self.region.end;
-        let cols = term.dimensions().col;
-        let lines = term.dimensions().line.0 as isize;
-        let (mut start, mut end) =
-            if start_orig.point.line > end_orig.point.line || start_orig.point.line == end_orig.point.line && start_orig.point.col <= end_orig.point.col {
-                (end_orig.clone(), start_orig.clone())
-            } else {
-                (start_orig.clone(), end_orig.clone())
-            };
-        
-        if alt_screen {
-            Selection::alt_screen_clamp(&mut start.point, &mut end.point, lines, cols)?;
-        }
-
-        // Simple Selection
-        let (start, end): (Anchor, Anchor) = Selection::span_simple(cols, start, end)?;
-
-        // Semantic expansion
-        let (start, end) = Selection::span_semantic(term, start, end);
-
-        // Line expansion
-        let (start, end) = Selection::span_line(cols, start, end);
-
-        let span = Some(Span { start: start.point.into(), end: end.point.into() });
-=======
-        match *self {
-            Selection::Simple { ref mut region } | Selection::Block { ref mut region } => {
-                region.end = Anchor::new(location.into(), side);
-            },
-            Selection::Semantic { ref mut region } | Selection::Lines { ref mut region } => {
-                region.end = location.into();
-            },
+                match selection {
+                    Selection::Normal { ref mut region } => {
+                        region.start.point = start_anchor.point;
+                        region.start.side = start_anchor.side;
+                        region.end.point = end_anchor.point;
+                        region.start.ty = start_anchor.ty;
+                        region.end.ty = end_anchor.ty;
+                    }
+                    _ => { return; }
+                }
+            }
         }
     }
 
     pub fn is_empty(&self) -> bool {
         match *self {
-            Selection::Simple { ref region } | Selection::Block { ref region } => {
+            Selection::Normal { ref region } | Selection::Block { ref region } => {
                 let (start, end) =
                     if Selection::points_need_swap(region.start.point, region.end.point) {
                         (&region.end, &region.start)
@@ -289,23 +245,29 @@
                         && start.point.line == end.point.line
                         && start.point.col == end.point.col + 1)
             },
-            Selection::Semantic { .. } | Selection::Lines { .. } => false,
         }
     }
 
     pub fn to_span(&self, term: &Term) -> Option<Span> {
         // Get both sides of the selection
-        let (mut start, mut end) = match *self {
-            Selection::Simple { ref region } | Selection::Block { ref region } => {
-                (region.start.point, region.end.point)
-            },
-            Selection::Semantic { ref region } | Selection::Lines { ref region } => {
-                (region.start, region.end)
+        let (mut start, mut end) = match self {
+            Selection::Normal { region } | Selection::Block { region } => {
+                (region.start.clone(), region.end.clone())
             },
         };
-
+        /*let start_orig = &self.region.start;
+        let end_orig = &self.region.end;
+        let cols = term.dimensions().col;
+        let lines = term.dimensions().line.0 as isize;*/
+        /*let (mut start, mut end) =
+            if start_orig.point.line > end_orig.point.line || start_orig.point.line == end_orig.point.line && start_orig.point.col <= end_orig.point.col {
+                (end_orig.clone(), start_orig.clone())
+            } else {
+                (start_orig.clone(), end_orig.clone())
+            };*/
+        
         // Order the start/end
-        let needs_swap = Selection::points_need_swap(start, end);
+        let needs_swap = Selection::points_need_swap(start.point, end.point);
         if needs_swap {
             std::mem::swap(&mut start, &mut end);
         }
@@ -315,29 +277,33 @@
         let lines = term.dimensions().line.0 as isize;
         let (start, end) = Selection::grid_clamp(start, end, lines, cols)?;
 
+        /*if alt_screen {
+            Selection::alt_screen_clamp(&mut start.point, &mut end.point, lines, cols)?;
+        }*/
+
         let span = match *self {
-            Selection::Simple { ref region } => {
+            Selection::Normal { region: _ } => {
+                // Simple Selection
+                let (start, end): (Anchor, Anchor) = self.span_simple(cols, start, end)?;
+
+                // Semantic expansion
+                let (start, end) = Selection::span_semantic(term, start, end);
+
+                // Line expansion
+                let (start, end) = Selection::span_line(cols, start, end);
+
+                Some(Span { start: start.point.into(), end: end.point.into(), is_block: false })
+            }
+            Selection::Block {ref region} => {
                 let (start_side, end_side) = if needs_swap {
                     (region.end.side, region.start.side)
                 } else {
                     (region.start.side, region.end.side)
                 };
 
-                self.span_simple(term, start, end, start_side, end_side)
-            },
-            Selection::Block { ref region } => {
-                let (start_side, end_side) = if needs_swap {
-                    (region.end.side, region.start.side)
-                } else {
-                    (region.start.side, region.end.side)
-                };
-
-                self.span_block(start, end, start_side, end_side)
-            },
-            Selection::Semantic { .. } => Selection::span_semantic(term, start, end),
-            Selection::Lines { .. } => Selection::span_lines(term, start, end),
+                self.span_block(start.point, end.point, start_side, end_side)
+            }
         };
->>>>>>> e398eb84
 
         // Expand selection across double-width cells
         span.map(|mut span| {
@@ -359,23 +325,6 @@
         })
     }
 
-<<<<<<< HEAD
-    pub fn is_empty(&self) -> bool {
-        self.region.start == self.region.end
-    }
-
-    fn span_simple(cols: Column, mut start: Anchor, mut end: Anchor) -> Option<(Anchor, Anchor)> {
-        // No selection for single cell with identical sides or two cell with right+left sides
-        if start.ty == SelectionType::Simple
-            && end.ty == SelectionType::Simple
-            && ((start.point == end.point
-            && start.side == end.side)
-            || (end.side == Side::Right
-                && start.side == Side::Left
-                && start.point.line == end.point.line
-                && start.point.col == end.point.col + 1))
-        {
-=======
     // Bring start and end points in the correct order
     fn points_need_swap(start: Point<isize>, end: Point<isize>) -> bool {
         start.line > end.line || start.line == end.line && start.col < end.col
@@ -383,90 +332,66 @@
 
     // Clamp selection inside the grid to prevent out of bounds errors
     fn grid_clamp(
-        mut start: Point<isize>,
-        mut end: Point<isize>,
+        mut start: Anchor,
+        mut end: Anchor,
         lines: isize,
         cols: Column,
-    ) -> Option<(Point<isize>, Point<isize>)> {
-        if end.line >= lines {
+    ) -> Option<(Anchor, Anchor)> {
+        if end.point.line >= lines {
             // Don't show selection above visible region
-            if start.line >= lines {
+            if start.point.line >= lines {
                 return None;
             }
 
             // Clamp selection above viewport to visible region
-            end.line = lines - 1;
-            end.col = Column(0);
-        }
-
-        if start.line < 0 {
+            end.point.line = lines - 1;
+            end.point.col = Column(0);
+        }
+
+        if start.point.line < 0 {
             // Don't show selection below visible region
-            if end.line < 0 {
+            if end.point.line < 0 {
                 return None;
             }
 
             // Clamp selection below viewport to visible region
-            start.line = 0;
-            start.col = cols - 1;
+            start.point.line = 0;
+            start.point.col = cols - 1;
         }
 
         Some((start, end))
     }
 
-    fn span_semantic<T>(term: &T, start: Point<isize>, end: Point<isize>) -> Option<Span>
-    where
-        T: Search + Dimensions,
-    {
-        let (start, end) = if start == end {
-            if let Some(end) = term.bracket_search(start.into()) {
-                (start.into(), end)
-            } else {
-                (term.semantic_search_right(start.into()), term.semantic_search_left(end.into()))
-            }
-        } else {
-            (term.semantic_search_right(start.into()), term.semantic_search_left(end.into()))
-        };
-
-        Some(Span { start, end, is_block: false })
-    }
-
-    fn span_lines<T>(term: &T, mut start: Point<isize>, mut end: Point<isize>) -> Option<Span>
-    where
-        T: Dimensions,
-    {
-        start.col = term.dimensions().col - 1;
-        end.col = Column(0);
-
-        Some(Span { start: start.into(), end: end.into(), is_block: false })
-    }
-
-    fn span_simple<T>(
-        &self,
-        term: &T,
-        mut start: Point<isize>,
-        mut end: Point<isize>,
-        start_side: Side,
-        end_side: Side,
-    ) -> Option<Span>
-    where
-        T: Dimensions,
-    {
+    fn span_semantic(term: &Term, mut start: Anchor, mut end: Anchor) -> (Anchor, Anchor) {
+        if start.ty == SelectionType::Semantic {
+            start.point = Point::from(term.semantic_search_right(start.point.into()));
+        }
+        if end.ty == SelectionType::Semantic {
+            end.point = Point::from(term.semantic_search_left(end.point.into()));
+        }
+        (start, end)
+    }
+
+    fn span_line(cols: Column, mut start: Anchor, mut end: Anchor) -> (Anchor, Anchor) {
+        if start.ty == SelectionType::Lines {
+            start.point = Point { line: start.point.line, col: cols - 1 };
+        }
+        if end.ty == SelectionType::Lines {
+            end.point = Point { line: end.point.line, col: Column(0) };
+        }
+        (start, end)
+    }
+
+    fn span_simple(&self, cols: Column, mut start: Anchor, mut end: Anchor) -> Option<(Anchor, Anchor)> {
         if self.is_empty() {
->>>>>>> e398eb84
             return None;
         }
         // Remove first cell if selection starts to the left of a cell
         if start.side == Side::Left && start.point != end.point && start.ty == SelectionType::Simple {
             // Special case when selection starts to left of first cell
-<<<<<<< HEAD
             if start.point.col == Column(0) {
                 start.point.col = cols - 1;
                 start.point.line += 1;
-=======
-            if start.col == Column(0) {
-                start.col = term.dimensions().col - 1;
-                start.line += 1;
->>>>>>> e398eb84
             } else {
                 start.point.col -= 1;
             }
@@ -476,31 +401,6 @@
             end.point.col += 1;
         }
         Some((start, end))
-    }
-
-<<<<<<< HEAD
-    fn span_semantic(term: &Term, mut start: Anchor, mut end: Anchor) -> (Anchor, Anchor) {
-        if start.ty == SelectionType::Semantic {
-            start.point = Point::from(term.semantic_search_right(start.point.into()));
-        }
-        if end.ty == SelectionType::Semantic {
-            end.point = Point::from(term.semantic_search_left(end.point.into()));
-        }
-        (start, end)
-    }
-
-    fn span_line(cols: Column, mut start: Anchor, mut end: Anchor) -> (Anchor, Anchor) {
-        if start.ty == SelectionType::Lines {
-            start.point = Point { line: start.point.line, col: cols - 1 };
-        }
-        if end.ty == SelectionType::Lines {
-            end.point = Point { line: end.point.line, col: Column(0) };
-        }
-        (start, end)
-=======
-        // Return the selection with all cells inclusive
-        Some(Span { start: start.into(), end: end.into(), is_block: false })
->>>>>>> e398eb84
     }
 
     fn span_block(
