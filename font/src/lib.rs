// Copyright 2016 Joe Wilm, The Alacritty Project Contributors
//
// Licensed under the Apache License, Version 2.0 (the "License");
// you may not use this file except in compliance with the License.
// You may obtain a copy of the License at
//
//     http://www.apache.org/licenses/LICENSE-2.0
//
// Unless required by applicable law or agreed to in writing, software
// distributed under the License is distributed on an "AS IS" BASIS,
// WITHOUT WARRANTIES OR CONDITIONS OF ANY KIND, either express or implied.
// See the License for the specific language governing permissions and
// limitations under the License.
//
//! Compatibility layer for different font engines
//!
//! CoreText is used on Mac OS.
//! FreeType is used on everything that's not Mac OS.
//! Eventually, ClearType support will be available for windows
<<<<<<< HEAD
#[cfg(not(any(target_os = "macos", windows)))]
=======

#![cfg_attr(feature = "cargo-clippy", deny(clippy, if_not_else, enum_glob_use, wrong_pub_self_convention))]

#[cfg(not(target_os = "macos"))]
>>>>>>> 24a74d44
extern crate fontconfig;
#[cfg(not(any(target_os = "macos", windows)))]
extern crate freetype;

#[cfg(target_os = "macos")]
extern crate core_foundation;
#[cfg(target_os = "macos")]
extern crate core_foundation_sys;
#[cfg(target_os = "macos")]
extern crate core_graphics;
#[cfg(target_os = "macos")]
extern crate core_text;
#[cfg(target_os = "macos")]
extern crate euclid;

extern crate libc;

#[cfg(not(any(target_os = "macos", windows)))]
#[macro_use]
extern crate foreign_types;

#[cfg_attr(not(windows), macro_use)]
extern crate log;

use std::hash::{Hash, Hasher};
use std::{fmt, cmp};
use std::sync::atomic::{AtomicUsize, ATOMIC_USIZE_INIT, Ordering};

// If target isn't macos or windows, reexport everything from ft
#[cfg(not(any(target_os = "macos", windows)))]
pub mod ft;
#[cfg(not(any(target_os = "macos", windows)))]
pub use ft::{Error, FreeTypeRasterizer as Rasterizer};

#[cfg(windows)]
pub mod rusttype;
#[cfg(windows)]
pub use rusttype::{Error, RustTypeRasterizer as Rasterizer};

// If target is macos, reexport everything from darwin
#[cfg(target_os = "macos")]
mod darwin;
#[cfg(target_os = "macos")]
pub use darwin::*;

/// Width/Height of the cursor relative to the font width
pub const CURSOR_WIDTH_PERCENTAGE: i32 = 15;

/// Character used for the underline cursor
// This is part of the private use area and should not conflict with any font
pub const UNDERLINE_CURSOR_CHAR: char = '\u{10a3e2}';

/// Character used for the beam cursor
// This is part of the private use area and should not conflict with any font
pub const BEAM_CURSOR_CHAR: char = '\u{10a3e3}';

/// Character used for the empty box cursor
// This is part of the private use area and should not conflict with any font
pub const BOX_CURSOR_CHAR: char = '\u{10a3e4}';

#[derive(Debug, Clone, PartialEq, Eq, Hash)]
pub struct FontDesc {
    name: String,
    style: Style,
}

#[derive(Debug, Clone, Copy, PartialEq, Eq, Hash)]
pub enum Slant {
    Normal,
    Italic,
    Oblique,
}

#[derive(Debug, Clone, Copy, PartialEq, Eq, Hash)]
pub enum Weight {
    Normal,
    Bold,
}

/// Style of font
#[derive(Debug, Clone, PartialEq, Eq, Hash)]
pub enum Style {
    Specific(String),
    Description { slant: Slant, weight: Weight },
}

impl fmt::Display for Style {
    fn fmt(&self, f: &mut fmt::Formatter) -> fmt::Result {
        match *self {
            Style::Specific(ref s) => f.write_str(&s),
            Style::Description { slant, weight } => {
                write!(f, "slant={:?}, weight={:?}", slant, weight)
            }
        }
    }
}

impl FontDesc {
    pub fn new<S>(name: S, style: Style) -> FontDesc
    where
        S: Into<String>,
    {
        FontDesc {
            name: name.into(),
            style,
        }
    }
}

impl fmt::Display for FontDesc {
    fn fmt(&self, f: &mut fmt::Formatter) -> fmt::Result {
        write!(f, "name '{}' and style '{}'", self.name, self.style)
    }
}

/// Identifier for a Font for use in maps/etc
#[derive(Debug, Clone, Copy, Hash, PartialEq, Eq)]
pub struct FontKey {
    token: u16,
}

impl FontKey {
    /// Get next font key for given size
    ///
    /// The generated key will be globally unique
    pub fn next() -> FontKey {
        static TOKEN: AtomicUsize = ATOMIC_USIZE_INIT;

        FontKey {
            token: TOKEN.fetch_add(1, Ordering::SeqCst) as _,
        }
    }
}

#[derive(Debug, Copy, Clone, Eq)]
pub struct GlyphKey {
    pub c: char,
    pub font_key: FontKey,
    pub size: Size,
}

impl Hash for GlyphKey {
    fn hash<H: Hasher>(&self, state: &mut H) {
        unsafe {
            // This transmute is fine:
            //
            // - If GlyphKey ever becomes a different size, this will fail to compile
            // - Result is being used for hashing and has no fields (it's a u64)
            ::std::mem::transmute::<GlyphKey, u64>(*self)
        }.hash(state);
    }
}

impl PartialEq for GlyphKey {
    fn eq(&self, other: &Self) -> bool {
        unsafe {
            // This transmute is fine:
            //
            // - If GlyphKey ever becomes a different size, this will fail to compile
            // - Result is being used for equality checking and has no fields (it's a u64)
            let other = ::std::mem::transmute::<GlyphKey, u64>(*other);
            ::std::mem::transmute::<GlyphKey, u64>(*self).eq(&other)
        }
    }
}

/// Font size stored as integer
#[derive(Debug, Copy, Clone, Hash, PartialEq, Eq, PartialOrd, Ord)]
pub struct Size(i16);

impl Size {
    /// Scale factor between font "Size" type and point size
    #[inline]
    pub fn factor() -> f32 {
        2.0
    }

    /// Create a new `Size` from a f32 size in points
    pub fn new(size: f32) -> Size {
        Size((size * Size::factor()) as i16)
    }

    /// Get the f32 size in points
    pub fn as_f32_pts(self) -> f32 {
        f32::from(self.0) / Size::factor()
    }
}

impl ::std::ops::Add for Size {
    type Output = Size;

    fn add(self, other: Size) -> Size {
        Size(self.0.saturating_add(other.0))
    }
}

pub struct RasterizedGlyph {
    pub c: char,
    pub width: i32,
    pub height: i32,
    pub top: i32,
    pub left: i32,
    pub buf: Vec<u8>,
}

impl Default for RasterizedGlyph {
    fn default() -> RasterizedGlyph {
        RasterizedGlyph {
            c: ' ',
            width: 0,
            height: 0,
            top: 0,
            left: 0,
            buf: Vec::new(),
        }
    }
}

// Returns a custom underline cursor character
pub fn get_underline_cursor_glyph(descent: i32, width: i32) -> Result<RasterizedGlyph, Error> {
    // Create a new rectangle, the height is relative to the font width
    let height = cmp::max(width * CURSOR_WIDTH_PERCENTAGE / 100, 1);
    let buf = vec![255u8; (width * height * 3) as usize];

    // Create a custom glyph with the rectangle data attached to it
    Ok(RasterizedGlyph {
        c: UNDERLINE_CURSOR_CHAR,
        top: descent + height,
        left: 0,
        height,
        width,
        buf,
    })
}

// Returns a custom beam cursor character
pub fn get_beam_cursor_glyph(
    ascent: i32,
    height: i32,
    width: i32,
) -> Result<RasterizedGlyph, Error> {
    // Create a new rectangle that is at least one pixel wide
    let beam_width = cmp::max(width * CURSOR_WIDTH_PERCENTAGE / 100, 1);
    let buf = vec![255u8; (beam_width * height * 3) as usize];

    // Create a custom glyph with the rectangle data attached to it
    Ok(RasterizedGlyph {
        c: BEAM_CURSOR_CHAR,
        top: ascent,
        left: 0,
        height,
        width: beam_width,
        buf,
    })
}

// Returns a custom box cursor character
pub fn get_box_cursor_glyph(
    ascent: i32,
    height: i32,
    width: i32,
) -> Result<RasterizedGlyph, Error> {
    // Create a new box outline rectangle
    let border_width = cmp::max(width * CURSOR_WIDTH_PERCENTAGE / 100, 1);
    let mut buf = Vec::with_capacity((width * height * 3) as usize);
    for y in 0..height {
        for x in 0..width {
            if y < border_width || y >= height - border_width ||
               x < border_width || x >= width - border_width {
                buf.append(&mut vec![255u8; 3]);
            } else {
                buf.append(&mut vec![0u8; 3]);
            }
        }
    }

    // Create a custom glyph with the rectangle data attached to it
    Ok(RasterizedGlyph {
        c: BOX_CURSOR_CHAR,
        top: ascent,
        left: 0,
        height,
        width,
        buf,
    })
}

struct BufDebugger<'a>(&'a [u8]);

impl<'a> fmt::Debug for BufDebugger<'a> {
    fn fmt(&self, f: &mut fmt::Formatter) -> fmt::Result {
        f.debug_struct("GlyphBuffer")
            .field("len", &self.0.len())
            .field("bytes", &self.0)
            .finish()
    }
}

impl fmt::Debug for RasterizedGlyph {
    fn fmt(&self, f: &mut fmt::Formatter) -> fmt::Result {
        f.debug_struct("RasterizedGlyph")
            .field("c", &self.c)
            .field("width", &self.width)
            .field("height", &self.height)
            .field("top", &self.top)
            .field("left", &self.left)
            .field("buf", &BufDebugger(&self.buf[..]))
            .finish()
    }
}

pub struct Metrics {
    pub average_advance: f64,
    pub line_height: f64,
    pub descent: f32,
}

pub trait Rasterize {
    /// Errors occurring in Rasterize methods
    type Err: ::std::error::Error + Send + Sync + 'static;

    /// Create a new Rasterizer
    fn new(device_pixel_ratio: f32, use_thin_strokes: bool) -> Result<Self, Self::Err>
    where
        Self: Sized;

    /// Get `Metrics` for the given `FontKey`
    #[cfg(not(windows))]
    fn metrics(&self, FontKey) -> Result<Metrics, Self::Err>;
    #[cfg(windows)]
    fn metrics(&self, FontKey, Size) -> Result<Metrics, Self::Err>;

    /// Load the font described by `FontDesc` and `Size`
    fn load_font(&mut self, &FontDesc, Size) -> Result<FontKey, Self::Err>;

    /// Rasterize the glyph described by `GlyphKey`.
    fn get_glyph(&mut self, GlyphKey) -> Result<RasterizedGlyph, Self::Err>;
}<|MERGE_RESOLUTION|>--- conflicted
+++ resolved
@@ -17,14 +17,10 @@
 //! CoreText is used on Mac OS.
 //! FreeType is used on everything that's not Mac OS.
 //! Eventually, ClearType support will be available for windows
-<<<<<<< HEAD
-#[cfg(not(any(target_os = "macos", windows)))]
-=======
 
 #![cfg_attr(feature = "cargo-clippy", deny(clippy, if_not_else, enum_glob_use, wrong_pub_self_convention))]
 
-#[cfg(not(target_os = "macos"))]
->>>>>>> 24a74d44
+#[cfg(not(any(target_os = "macos", windows)))]
 extern crate fontconfig;
 #[cfg(not(any(target_os = "macos", windows)))]
 extern crate freetype;
