--- conflicted
+++ resolved
@@ -11,22 +11,7 @@
 foreign-types = "0.3"
 log = "0.4"
 
-<<<<<<< HEAD
 [target.'cfg(not(any(target_os = "macos", windows)))'.dependencies]
-servo-fontconfig = { git = "https://github.com/jwilm/rust-fontconfig", branch = "updated-2017-10-8" }
-freetype-rs = "0.13"
-
-[target.'cfg(target_os = "macos")'.dependencies]
-core-foundation = "0.5"
-core-text = "9.1"
-core-graphics = "0.13"
-core-foundation-sys = "0.5"
-
-[target.'cfg(windows)'.dependencies]
-font-loader = "0.6.0"
-rusttype = "0.4.1"
-=======
-[target.'cfg(not(target_os = "macos"))'.dependencies]
 servo-fontconfig = "0.4.0"
 freetype-rs = "0.19"
 
@@ -35,4 +20,7 @@
 core-text = "13"
 core-graphics = "0.17"
 core-foundation-sys = "0.6"
->>>>>>> f785f88a
+
+[target.'cfg(windows)'.dependencies]
+font-loader = "0.6.0"
+rusttype = "0.4.1"