<?xml version="1.0" encoding="UTF-8"?>
<!DOCTYPE plist PUBLIC "-//Apple//DTD PLIST 1.0//EN" "http://www.apple.com/DTDs/PropertyList-1.0.dtd">
<plist version="1.0">
<dict>
<<<<<<< HEAD
  <key>CFBundleDevelopmentRegion</key>
  <string>en</string>
  <key>CFBundleExecutable</key>
  <string>alacritty</string>
  <key>CFBundleIdentifier</key>
  <string>io.alacritty</string>
  <key>CFBundleInfoDictionaryVersion</key>
  <string>6.0</string>
  <key>CFBundleName</key>
  <string>Alacritty</string>
  <key>CFBundlePackageType</key>
  <string>APPL</string>
  <key>CFBundleShortVersionString</key>
  <string>0.1.0</string>
  <key>CFBundleSupportedPlatforms</key>
  <array>
    <string>MacOSX</string>
  </array>
  <key>CFBundleVersion</key>
  <string>1</string>
  <key>CFBundleIconFile</key>
  <string>alacritty.icns</string>
  <key>NSHighResolutionCapable</key>
  <true/>
  <key>NSMainNibFile</key>
  <string></string>
  <key>NSSupportsAutomaticGraphicsSwitching</key>
  <true/>
=======
    <key>CFBundleDisplayName</key>
    <string>Alacritty</string>
    <key>CFBundleExecutable</key>
    <string>alacritty</string>
    <key>CFBundleIdentifier</key>
    <string>io.alacritty</string>
    <key>CFBundleName</key>
    <string>Alacritty</string>
    <key>CFBundleIconFile</key>
    <string>alacritty.icns</string>
    <key>CFBundleShortVersionString</key>
    <string>0.1.0</string>
    <key>CFBundleVersion</key>
    <string>0.1.0</string>
    <key>CFBundleDevelopmentRegion</key>
    <string>en</string>
    <key>CFBundlePackageType</key>
    <string>APPL</string>
    <key>CFBundleInfoDictionaryVersion</key>
    <string>6.0</string>
    <key>NSHighResolutionCapable</key>
    <true/>
    <key>NSMainNibFile</key>
    <string></string>
    <key>NSSupportsAutomaticGraphicsSwitching</key>
    <true/>
>>>>>>> 94caa766
</dict>
</plist><|MERGE_RESOLUTION|>--- conflicted
+++ resolved
@@ -2,7 +2,6 @@
 <!DOCTYPE plist PUBLIC "-//Apple//DTD PLIST 1.0//EN" "http://www.apple.com/DTDs/PropertyList-1.0.dtd">
 <plist version="1.0">
 <dict>
-<<<<<<< HEAD
   <key>CFBundleDevelopmentRegion</key>
   <string>en</string>
   <key>CFBundleExecutable</key>
@@ -31,33 +30,7 @@
   <string></string>
   <key>NSSupportsAutomaticGraphicsSwitching</key>
   <true/>
-=======
-    <key>CFBundleDisplayName</key>
-    <string>Alacritty</string>
-    <key>CFBundleExecutable</key>
-    <string>alacritty</string>
-    <key>CFBundleIdentifier</key>
-    <string>io.alacritty</string>
-    <key>CFBundleName</key>
-    <string>Alacritty</string>
-    <key>CFBundleIconFile</key>
-    <string>alacritty.icns</string>
-    <key>CFBundleShortVersionString</key>
-    <string>0.1.0</string>
-    <key>CFBundleVersion</key>
-    <string>0.1.0</string>
-    <key>CFBundleDevelopmentRegion</key>
-    <string>en</string>
-    <key>CFBundlePackageType</key>
-    <string>APPL</string>
-    <key>CFBundleInfoDictionaryVersion</key>
-    <string>6.0</string>
-    <key>NSHighResolutionCapable</key>
-    <true/>
-    <key>NSMainNibFile</key>
-    <string></string>
-    <key>NSSupportsAutomaticGraphicsSwitching</key>
-    <true/>
->>>>>>> 94caa766
+  <key>CFBundleDisplayName</key>
+  <string>Alacritty</string>
 </dict>
 </plist>