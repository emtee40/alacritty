--- conflicted
+++ resolved
@@ -15,11 +15,8 @@
 - New configuration option `persistent_logging` and CLI flag `--persistent-logging`,
     for keeping the log file after closing Alacritty
 - `ClearLogNotice` action for removing the warning and error message
-<<<<<<< HEAD
 - Terminal bells on macOS will now request the user's attention in the window
-=======
 - Alacritty now requests privacy permissions on macOS
->>>>>>> e690a144
 
 ### Changed
 
