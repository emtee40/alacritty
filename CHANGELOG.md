--- conflicted
+++ resolved
@@ -17,11 +17,8 @@
 - Config option `window.gtk_theme_variant` to set GTK theme variant
 - Completions for `--class` and `-t` (short title)
 - Change the mouse cursor when hovering over the message bar and its close button
-<<<<<<< HEAD
+- Support combined bold and italic text (with `font.bold_italic` to customize it)
 - Support for Font Ligatures on Linux.
-=======
-- Support combined bold and italic text (with `font.bold_italic` to customize it)
->>>>>>> 06e52a62
 
 ### Changed
 
