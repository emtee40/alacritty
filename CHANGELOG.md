# Changelog
All notable changes to this project will be documented in this file.

The format is based on [Keep a Changelog](https://keepachangelog.com/en/1.0.0/),
and this project adheres to [Semantic Versioning](https://semver.org/spec/v2.0.0.html).

## [Unreleased]

### Packaging

- Minimum Rust version has been bumped to 1.36.0

### Added

- Block selection mode when Control is held while starting a selection
- Allow setting general window class on X11 using CLI or config (`window.class.general`)
- Config option `window.gtk_theme_variant` to set GTK theme variant
- Completions for `--class` and `-t` (short title)
- Change the mouse cursor when hovering over the message bar and its close button
- Support combined bold and italic text (with `font.bold_italic` to customize it)
<<<<<<< HEAD
- Font Ligatures on Linux
=======
- Extra bindings for F13-F20
- Terminal escape bindings with combined modifiers
- Bindings for ScrollToTop and ScrollToBottom actions
>>>>>>> 9a14ca42

### Changed

- On Windows, query DirectWrite for recommended anti-aliasing settings

### Fixed

- GUI programs launched by Alacritty starting in the background on X11
- Text Cursor position when scrolling
- Performance issues while resizing Alacritty
- First unfullscreen action ignored on window launched in fullscreen mode
- The window is now filled with the background color before displaying
- Cells sometimes not getting cleared correctly
- X11 clipboard hanging when mime type is set
- On macOS, Alacritty will now fallback to Menlo if a font specified in the config cannot be loaded
- Debug ref tests are now written to disk regardless of shutdown method
- Cursor color setting with escape sequence
- Override default bindings with subset terminal mode match
- On Linux, respect fontconfig's `embeddedbitmap` configuration option
- Selecting trailing tab with semantic expansion
- URL parser incorrectly handling Markdown URLs and angled brackets
- Intermediate bytes of CSI sequences not checked
- Wayland clipboard integration
- Use text mouse cursor when mouse mode is temporarily disabled with shift
- Wayland primary selection clipboard not storing text when selection is stopped outside of the window
- Block URL highlight while a selection is active
- Bindings for Alt + F1-F12

### Removed

- Bindings for Super/Command + F1-F12

## 0.3.3

### Packaging

- Add appstream metadata, located at /extra/linux/io.alacritty.Alacritty.xml
- The xclip dependency has been removed
- On macOS, Alacritty now requests NSSystemAdministrationUsageDescription to
   avoid permission failures
- Minimum Rust version has been bumped to 1.32.0

### Added

- Added ToggleFullscreen action
- On macOS, there's a ToggleSimpleFullscreen action which allows switching to
    fullscreen without occupying another space
- A new window option `window.startup_mode` which controls how the window is created
- `_NET_WM_ICON` property is set on X11 now, allowing for WMs to show icons in titlebars
- Current Git commit hash to `alacritty --version`
- Config options `window.title` and `window.class`
- Config option `working_directory`
- Config group `debug` with the options `debug.log_level`, `debug.print_events`
    and `debug.ref_test`
- Select until next matching bracket when double-clicking a bracket
- Added foreground/background escape code request sequences
- Escape sequences now support 1, 3, and 4 digit hex colors

### Changed

- On Windows, Alacritty will now use the native DirectWrite font API
- The `start_maximized` window option is now `startup_mode: Maximized`
- Cells with identical foreground and background will now show their text upon selection/inversion
- Default Window padding to 0x0
- Moved config option `render_timer` and `persistent_logging` to the `debug` group
- When the cursor is in the selection, it will be inverted again, making it visible

### Fixed

- Double-width characters in URLs only being highlit on the left half
- PTY size not getting updated when message bar is shown
- Text Cursor disappearing
- Incorrect positioning of zero-width characters over double-width characters
- Mouse mode generating events when the cell has not changed
- Selections not automatically expanding across double-width characters
- On macOS, automatic graphics switching has been enabled again
- Text getting recognized as URLs without slashes separating the scheme
- URL parser dropping trailing slashes from valid URLs
- UTF-8 BOM skipped when reading config file
- Terminfo backspace escape sequence (`kbs`)

### Removed

- Deprecated `mouse.faux_scrollback_lines` config field
- Deprecated `custom_cursor_colors` config field
- Deprecated `hide_cursor_when_typing` config field
- Deprecated `cursor_style` config field
- Deprecated `unfocused_hollow_cursor` config field
- Deprecated `dimensions` config field

## Version 0.3.2

### Fixed

- Panic on startup when using Conpty on Windows

## Version 0.3.1

### Added

- Added ScrollLineUp and ScrollLineDown actions for scrolling line by line
- Native clipboard support on X11 and Wayland

### Changed

- Alacritty now has a fixed minimum supported Rust version of 1.31.0

### Fixed

- Reset scrolling region when the RIS escape sequence is received
- Subprocess spawning on macos
- Unnecessary resize at startup
- Text getting blurry after live-reloading shaders with padding active
- Resize events are not send to the shell anymore if dimensions haven't changed
- Minor performance issues with underline and strikeout checks
- Rare bug which would extend underline and strikeout beyond the end of line
- Cursors not spanning two lines when over double-width characters
- Incorrect cursor dimensions if the font offset isn't `0`

## Version 0.3.0

### Packaging

- On Linux, the .desktop file now uses `Alacritty` as icon name, which can be
    found at `extra/logo/alacritty-term.svg`

### Added

- MSI installer for Windows is now available
- New default key bindings Alt+Home, Alt+End, Alt+PageUp and Alt+PageDown
- Dynamic title support on Windows
- Ability to specify starting position with the `--position` flag
- New configuration field `window.position` allows specifying the starting position
- Added the ability to change the selection color
- Text will reflow instead of truncating when resizing Alacritty
- Underline text and change cursor when hovering over URLs with required modifiers pressed

### Changed

- Clicking on non-alphabetical characters in front of URLs will no longer open them
- Command keybindings on Windows will no longer open new cmd.exe console windows
- On macOS, automatic graphics switching has been temporarily disabled due to a macos bug

### Fixed

- Fix panic which could occur when quitting Alacritty on Windows if using the Conpty backend
- Automatic copying of selection to clipboard when mouse is released outside of Alacritty
- Scrollback history live reload only working when shrinking lines
- Crash when decreasing scrollback history in config while scrolled in history
- Resetting the terminal while in the alt screen will no longer disable scrollback
- Cursor jumping around when leaving alt screen while not in the alt screen
- Text lingering around when resetting while scrolled up in the history
- Terminfo support for extended capabilities
- Allow mouse presses and beginning of mouse selection in padding
- Windows: Conpty backend could close immediately on startup in certain situations
- FreeBSD: SpawnNewInstance will now open new instances in the shell's current
    working directory as long as linprocfs(5) is mounted on `/compat/linux/proc`
- Fix lingering Alacritty window after child process has exited
- Growing the terminal while scrolled up will no longer move the content down
- Support for alternate keyboard layouts on macOS
- Slow startup time on some X11 systems
- The AltGr key no longer sends escapes (like Alt)
- Fixes increase/decrease font-size keybindings on international keyboards
- On Wayland, the `--title` flag will set the Window title now
- Parsing issues with URLs starting in the first or ending in the last column
- URLs stopping at double-width characters
- Fix `start_maximized` option on X11
- Error when parsing URLs ending with Unicode outside of the ascii range
- On Windows, focusing a Window will no longer start a selection

## Version 0.2.9

### Changed

- Accept fonts which are smaller in width or height than a single pixel

### Fixed

- Incorrect font spacing after moving Alacritty between displays

## Version 0.2.8

### Added

- Window class on Wayland is set to `Alacritty` by default
- Log file location is stored in the `ALACRITTY_LOG` environment variable
- Close button has been added to the error/warning messages

### Changed

- Improve scrolling accuracy with devices sending fractional updates (like touchpads)
- `scrolling.multiplier` now affects normal scrolling with touchpads
- Error/Warning bar doesn't overwrite the terminal anymore
- Full error/warning messages are displayed
- Config error messages are automatically removed when the config is fixed
- Scroll history on Shift+PgUp/PgDown when scrollback history is available

### Fixed

- Resolved off-by-one issue with erasing characters in the last column
- Excessive polling every 100ms with `live_config_reload` enabled
- Unicode characters at the beginning of URLs are now properly ignored
- Remove error message when reloading an empty config
- Allow disabling URL launching by setting the value of `mouse.url.launcher` to `None`
- Corrected the `window.decorations` config documentation for macOS
- Fix IME position on HiDPI displays
- URLs not opening while terminal is scrolled
- Reliably remove log file when Alacritty is closed and persistent logging is disabled
- Remove selections when clearing the screen partially (scrolling horizontally in less)
- Crash/Freeze when shrinking the font size too far
- Documentation of the `--dimensions` flag have been updated to display the correct default

### Removed

- `clear` doesn't remove error/warning messages anymore

## Version 0.2.7

### Fixed

- Crash when trying to start Alacritty on Windows

## Version 0.2.6

### Added

- New `alt_send_esc` option for controlling if alt key should send escape sequences

### Changed

- All options in the configuration file are now optional

### Removed

- Windows and macOS configuration files (`alacritty.yml` is now platform independent)

### Fixed

- Replaced `Command` with `Super` in the Linux and Windows config documentation
- Prevent semantic and line selection from starting with the right or middle mouse button
- Prevent Alacritty from crashing when started on a system without any free space
- Resolve issue with high CPU usage after moving Alacritty between displays
- Characters will no longer be deleted when using ncurses with the hard tab optimization
- Crash on non-linux operating systems when using the `SpawnNewInstance` action

## Version 0.2.5

### Added

- New configuration field `visual_bell.color` allows changing the visual bell color
- Crashes on Windows are now also reported with a popup in addition to stderr
- Windows: New configuration field `enable_experimental_conpty_backend` which enables support
    for the Pseudoconsole API (ConPTY) added in Windows 10 October 2018 (1809) update
- New mouse and key action `SpawnNewInstance` for launching another instance of Alacritty

### Changed

- Log messages are now consistent in style, and some have been removed
- Windows configuration location has been moved from %USERPROFILE%\alacritty.yml
    to %APPDATA%\alacritty\alacritty.yml
- Windows default shell is now PowerShell instead of cmd
- URL schemes have been limited to http, https, mailto, news, file, git, ssh and ftp

### Fixed

- Fix color issue in ncurses programs by updating terminfo pairs from 0x10000 to 0x7FFF
- Fix panic after quitting Alacritty on macOS
- Tabs are no longer replaced by spaces when copying them to the clipboard
- Alt modifier is no longer sent separately from the modified key
- Various Windows issues, like color support and performance, through the new ConPTY
- Fixed rendering non default mouse cursors in terminal mouse mode (linux)
- Fix the `Copy` `mouse_bindings` action ([#1963](https://github.com/jwilm/alacritty/issues/1963))
- URLs are only launched when left-clicking
- Removal of extra characters (like `,`) at the end of URLs has been improved
- Single quotes (`'`) are removed from URLs when there is no matching opening quote
- Precompiled binaries now work with macOS versions before 10.13 (10.11 and above)

## Version 0.2.4

### Added

- Option for evenly spreading extra padding around the terminal (`window.dynamic_padding`)
- Option for maximizing alacritty on start (`window.start_maximized`)
- Display notice about errors and warnings inside Alacritty
- Log all messages to both stderr and a log file in the system's temporary directory
- New configuration option `persistent_logging` and CLI flag `--persistent-logging`,
    for keeping the log file after closing Alacritty
- `ClearLogNotice` action for removing the warning and error message
- Terminal bells on macOS will now request the user's attention in the window
- Alacritty now requests privacy permissions on macOS

### Changed

- Extra padding is not evenly spread around the terminal by default anymore
- When the config file is empty, Alacritty now logs an info instead of an error message

### Fixed

- Fixed a bad type conversion which could cause underflow on a window resize
- Alacritty now spawns a login shell on macOS, as with Terminal.app and iTerm2
- Fixed zombie processes sticking around after launching URLs
- Zero-width characters are now properly rendered without progressing the cursor

## Version 0.2.3

### Fixed

- Mouse cursor alignment issues and truncated last line caused by incorrect padding calculations

## Version 0.2.2

### Added

- Add support for Windows
- Add terminfo capabilities advertising support for changing the window title
- Allow using scancodes in the key_bindings section
- When `mouse.url.launcher` is set, clicking on URLs will now open them with the specified program
- New `mouse.url.modifiers` option to specify keyboard modifiers for opening URLs on click
- Binaries for macOS, Windows and Debian-based systems are now published with GitHub releases
- The keys F16-F24 have been added as options for key bindings
- DEB file adds Alacritty as option to `update-alternatives --config x-terminal-emulator`

### Changed

- The `colors.cursor.text` and `colors.cursor.cursor` fields are optional now
- Moved `cursor_style` to `cursor.style`
- Moved `unfocused_hollow_cursor` to `cursor.unfocused_hollow`
- Moved `hide_cursor_when_typing` to `mouse.hide_when_typing`
- Mouse bindings now ignore additional modifiers
- Extra padding is now spread evenly around the terminal grid
- DEB file installs to `usr/bin` instead of `usr/local/bin`

### Removed

- The `custom_cursor_colors` config field was deleted, remove the `colors.cursor.*` options
  to achieve the same behavior as setting it to `false`
- The `scale_with_dpi` configuration value has been removed, on Linux the env
    variable `WINIT_HIDPI_FACTOR=1` can be set instead to disable DPI scaling

### Fixed

- Fixed erroneous results when using the `indexed_colors` config option
- Fixed rendering cursors other than rectangular with the RustType backend
- Selection memory leak and glitches in the alternate screen buffer
- Invalid default configuration on macOS and Linux
- Middle mouse pasting if mouse mode is enabled
- Selections now properly update as you scroll the scrollback buffer while selecting
- NUL character at the end of window titles
- DPI Scaling when moving windows across monitors
- On macOS, issues with Command-[KEY] and Control-Tab keybindings have been fixed
- Incorrect number of columns/lines when using the `window.dimensions` option
- On Wayland, windows will no longer be spawned outside of the visible region
- Resizing of windows without decorations
- On Wayland, key repetition works again
- On macOS, Alacritty will now use the integrated GPU again when available
- On Linux, the `WINIT_HIDPI_FACTOR` environment variable can be set from the config now

## Version 0.2.1

### Added

- Implement the `hidden` escape sequence (`echo -e "\e[8mTEST"`)
- Add support for macOS systemwide dark mode
- Set the environment variable `COLORTERM="truecolor"` to advertise 24-bit color support
- On macOS, there are two new values for the config option `window.decorations`:
    - `transparent` - This makes the title bar transparent and allows the
        viewport to extend to the top of the window.
    - `buttonless` - Similar to transparent but also removed the buttons.
- Add support for changing the colors from 16 to 256 in the `indexed_colors` config section
- Add `save_to_clipboard` configuration option for copying selected text to the system clipboard
- New terminfo entry, `alacritty-direct`, that advertises 24-bit color support
- Add support for CSI sequences Cursor Next Line (`\e[nE`) and Cursor Previous Line (`\e[nF`)

### Changed

- Inverse/Selection color is now modelled after XTerm/VTE instead of URxvt to improve consistency
- First click on unfocused Alacritty windows is no longer ignored on platforms other than macOS
- Reduce memory usage significantly by only initializing part of the scrollback buffer at startup
- The `alacritty` terminfo entry no longer requires the `xterm` definition to be
  present on the system
- The default `TERM` value is no longer static; the `alacritty` entry is used if
  available, otherwise the `xterm-256color` entry is used instead

### Removed

- The terminfo entry `alacritty-256color`. It is replaced by the `alacritty`
  entry (which also advertises 256 colors)

### Fixed

- Rendering now occurs without the terminal locked which improves performance
- Clear screen properly before rendering of content to prevent various graphical glitches
- Fix build failure on 32-bit systems
- Windows started as unfocused now show the hollow cursor if the setting is enabled
- Empty lines in selections are now properly copied to the clipboard
- Selection start point lagging behind initial cursor position
- Rendering of selections which start above the visible area and end below it

### Deprecated

- The config option `window.decorations` should now use `full` or `none` instead
  of `true` or `false`, respectively.

### Security

- Bracketed paste mode now filters escape sequences beginning with \x1b

## Version 0.2.0

### Added

- Add a scrollback history buffer (10_000 lines by default)
- CHANGELOG has been added for documenting relevant user-facing changes
- Add `ClearHistory` key binding action and the `Erase Saved Lines` control sequence
- When growing the window height, Alacritty will now try to load additional lines out of the
  scrollback history
- Support the dim foreground color (`echo -e '\033[2mDimmed Text'`)
- Add support for the LCD-V pixel mode (vertical screens)
- Pressing enter on the numpad should now insert a newline
- The mouse bindings now support keyboard modifiers (shift/ctrl/alt/super)
- Add support for the bright foreground color
- Support for setting foreground, background colors in one escape sequence

### Changed

- Multiple key/mouse bindings for a single key will now all be executed instead of picking one and
  ignoring the rest
- Improve text scrolling performance (affects applications like `yes`, not scrolling the history)

### Fixed

- Clear the visible region when the RIS escape sequence (`echo -ne '\033c'`) is received
- Prevent logger from crashing Alacritty when stdout/stderr is not available
- Fix a crash when sending the IL escape sequence with a large number of lines<|MERGE_RESOLUTION|>--- conflicted
+++ resolved
@@ -18,13 +18,10 @@
 - Completions for `--class` and `-t` (short title)
 - Change the mouse cursor when hovering over the message bar and its close button
 - Support combined bold and italic text (with `font.bold_italic` to customize it)
-<<<<<<< HEAD
-- Font Ligatures on Linux
-=======
 - Extra bindings for F13-F20
 - Terminal escape bindings with combined modifiers
 - Bindings for ScrollToTop and ScrollToBottom actions
->>>>>>> 9a14ca42
+- Font Ligatures on Linux
 
 ### Changed
 
