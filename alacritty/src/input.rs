// Copyright 2016 Joe Wilm, The Alacritty Project Contributors
//
// Licensed under the Apache License, Version 2.0 (the "License");
// you may not use this file except in compliance with the License.
// You may obtain a copy of the License at
//
//     http://www.apache.org/licenses/LICENSE-2.0
//
// Unless required by applicable law or agreed to in writing, software
// distributed under the License is distributed on an "AS IS" BASIS,
// WITHOUT WARRANTIES OR CONDITIONS OF ANY KIND, either express or implied.
// See the License for the specific language governing permissions and
// limitations under the License.
//
//! Handle input from glutin
//!
//! Certain key combinations should send some escape sequence back to the pty.
//! In order to figure that out, state about which modifier keys are pressed
//! needs to be tracked. Additionally, we need a bit of a state machine to
//! determine what to do when a non-modifier key is pressed.
use std::borrow::Cow;
use std::cmp::{min, Ordering};
use std::marker::PhantomData;
use std::time::Instant;

use log::{debug, trace, warn};

use glutin::event::{
    ElementState, KeyboardInput, ModifiersState, MouseButton, MouseScrollDelta, TouchPhase,
};
use glutin::event_loop::EventLoopWindowTarget;
#[cfg(target_os = "macos")]
use glutin::platform::macos::EventLoopWindowTargetExtMacOS;
use glutin::window::CursorIcon;

use alacritty_terminal::ansi::{ClearMode, Handler};
use alacritty_terminal::clipboard::ClipboardType;
use alacritty_terminal::event::{Event, EventListener};
use alacritty_terminal::grid::Scroll;
use alacritty_terminal::index::{Column, Line, Point, Side};
use alacritty_terminal::message_bar::{self, Message};
use alacritty_terminal::selection::SelectionType;
use alacritty_terminal::term::mode::TermMode;
use alacritty_terminal::term::{SizeInfo, Term};
use alacritty_terminal::util::start_daemon;
use alacritty_terminal::vi_mode::ViMotion;

use crate::config::{Action, Binding, Config, Key, ViAction};
use crate::event::{ClickState, Mouse};
use crate::url::{Url, Urls};
use crate::window::Window;

/// Font size change interval
pub const FONT_SIZE_STEP: f32 = 0.5;

/// Processes input from glutin.
///
/// An escape sequence may be emitted in case specific keys or key combinations
/// are activated.
pub struct Processor<'a, T: EventListener, A: ActionContext<T>> {
    pub ctx: A,
    pub highlighted_url: &'a Option<Url>,
    _phantom: PhantomData<T>,
}

pub trait ActionContext<T: EventListener> {
    fn write_to_pty<B: Into<Cow<'static, [u8]>>>(&mut self, data: B);
    fn size_info(&self) -> SizeInfo;
    fn copy_selection(&mut self, ty: ClipboardType);
    fn start_selection(&mut self, ty: SelectionType, point: Point, side: Side);
    fn toggle_selection(&mut self, ty: SelectionType, point: Point, side: Side);
    fn update_selection(&mut self, point: Point, side: Side);
    fn clear_selection(&mut self);
    fn selection_is_empty(&self) -> bool;
    fn mouse_mut(&mut self) -> &mut Mouse;
    fn mouse(&self) -> &Mouse;
    fn mouse_coords(&self) -> Option<Point>;
    fn received_count(&mut self) -> &mut usize;
    fn suppress_chars(&mut self) -> &mut bool;
    fn modifiers(&mut self) -> &mut ModifiersState;
    fn scroll(&mut self, scroll: Scroll);
    fn window(&self) -> &Window;
    fn window_mut(&mut self) -> &mut Window;
    fn terminal(&self) -> &Term<T>;
    fn terminal_mut(&mut self) -> &mut Term<T>;
    fn spawn_new_instance(&mut self);
    fn change_font_size(&mut self, delta: f32);
    fn reset_font_size(&mut self);
    fn pop_message(&mut self);
    fn message(&self) -> Option<&Message>;
    fn config(&self) -> &Config;
    fn event_loop(&self) -> &EventLoopWindowTarget<Event>;
    fn urls(&self) -> &Urls;
    fn launch_url(&self, url: Url);
    fn mouse_mode(&self) -> bool;
}

trait Execute<T: EventListener> {
    fn execute<A: ActionContext<T>>(&self, ctx: &mut A);
}

impl<T, U: EventListener> Execute<U> for Binding<T> {
    /// Execute the action associate with this binding
    #[inline]
    fn execute<A: ActionContext<U>>(&self, ctx: &mut A) {
        self.action.execute(ctx)
    }
}

impl Action {
    fn toggle_selection<T, A>(ctx: &mut A, ty: SelectionType)
    where
        T: EventListener,
        A: ActionContext<T>,
    {
        let cursor_point = ctx.terminal().vi_mode_cursor.point;
        ctx.toggle_selection(ty, cursor_point, Side::Left);

        // Make sure initial selection is not empty
        if let Some(selection) = ctx.terminal_mut().selection_mut() {
            selection.include_all();
        }
    }
}

impl<T: EventListener> Execute<T> for Action {
    #[inline]
    fn execute<A: ActionContext<T>>(&self, ctx: &mut A) {
        match *self {
            Action::Esc(ref s) => {
                ctx.clear_selection();
                ctx.scroll(Scroll::Bottom);
                ctx.write_to_pty(s.clone().into_bytes())
            },
            Action::Copy => {
                ctx.copy_selection(ClipboardType::Clipboard);

                // Clear selection in vi mode for better user feedback
                if ctx.terminal().mode().contains(TermMode::VI) {
                    ctx.clear_selection();
                }
            },
            Action::Paste => {
                let text = ctx.terminal_mut().clipboard().load(ClipboardType::Clipboard);
                paste(ctx, &text);
            },
            Action::PasteSelection => {
                let text = ctx.terminal_mut().clipboard().load(ClipboardType::Selection);
                paste(ctx, &text);
            },
            Action::Command(ref program, ref args) => {
                trace!("Running command {} with args {:?}", program, args);

                match start_daemon(program, args) {
                    Ok(_) => debug!("Spawned new proc"),
                    Err(err) => warn!("Couldn't run command {}", err),
                }
            },
            Action::ClearSelection => ctx.clear_selection(),
            Action::ToggleViMode => ctx.terminal_mut().toggle_vi_mode(),
            Action::ViAction(ViAction::ToggleNormalSelection) => {
                Self::toggle_selection(ctx, SelectionType::Simple)
            },
            Action::ViAction(ViAction::ToggleLineSelection) => {
                Self::toggle_selection(ctx, SelectionType::Lines)
            },
            Action::ViAction(ViAction::ToggleBlockSelection) => {
                Self::toggle_selection(ctx, SelectionType::Block)
            },
            Action::ViAction(ViAction::ToggleSemanticSelection) => {
                Self::toggle_selection(ctx, SelectionType::Semantic)
            },
            Action::ViAction(ViAction::Open) => {
                ctx.mouse_mut().block_url_launcher = false;
                if let Some(url) = ctx.urls().find_at(ctx.terminal().vi_mode_cursor.point) {
                    ctx.launch_url(url);
                }
            },
            Action::ViMotion(motion) => ctx.terminal_mut().vi_motion(motion),
            Action::ToggleFullscreen => ctx.window_mut().toggle_fullscreen(),
            #[cfg(target_os = "macos")]
            Action::ToggleSimpleFullscreen => ctx.window_mut().toggle_simple_fullscreen(),
            #[cfg(target_os = "macos")]
            Action::Hide => ctx.event_loop().hide_application(),
            #[cfg(not(target_os = "macos"))]
            Action::Hide => ctx.window().set_visible(false),
            Action::Minimize => ctx.window().set_minimized(true),
            Action::Quit => ctx.terminal_mut().exit(),
            Action::IncreaseFontSize => ctx.change_font_size(FONT_SIZE_STEP),
            Action::DecreaseFontSize => ctx.change_font_size(FONT_SIZE_STEP * -1.),
            Action::ResetFontSize => ctx.reset_font_size(),
            Action::ScrollPageUp => {
                // Move vi mode cursor
                let term = ctx.terminal_mut();
                let scroll_lines = term.grid().num_lines().0 as isize;
                term.vi_mode_cursor = term.vi_mode_cursor.scroll(term, scroll_lines);

                ctx.scroll(Scroll::PageUp);
            },
            Action::ScrollPageDown => {
                // Move vi mode cursor
                let term = ctx.terminal_mut();
                let scroll_lines = -(term.grid().num_lines().0 as isize);
                term.vi_mode_cursor = term.vi_mode_cursor.scroll(term, scroll_lines);

                ctx.scroll(Scroll::PageDown);
            },
            Action::ScrollHalfPageUp => {
                // Move vi mode cursor
                let term = ctx.terminal_mut();
                let scroll_lines = term.grid().num_lines().0 as isize / 2;
                term.vi_mode_cursor = term.vi_mode_cursor.scroll(term, scroll_lines);

                ctx.scroll(Scroll::Lines(scroll_lines));
            },
            Action::ScrollHalfPageDown => {
                // Move vi mode cursor
                let term = ctx.terminal_mut();
                let scroll_lines = -(term.grid().num_lines().0 as isize / 2);
                term.vi_mode_cursor = term.vi_mode_cursor.scroll(term, scroll_lines);

                ctx.scroll(Scroll::Lines(scroll_lines));
            },
            Action::ScrollLineUp => {
                // Move vi mode cursor
                let term = ctx.terminal();
                if term.grid().display_offset() != term.grid().history_size()
                    && term.vi_mode_cursor.point.line + 1 != term.grid().num_lines()
                {
                    ctx.terminal_mut().vi_mode_cursor.point.line += 1;
                }

                ctx.scroll(Scroll::Lines(1));
            },
            Action::ScrollLineDown => {
                // Move vi mode cursor
                if ctx.terminal().grid().display_offset() != 0
                    && ctx.terminal().vi_mode_cursor.point.line.0 != 0
                {
                    ctx.terminal_mut().vi_mode_cursor.point.line -= 1;
                }

                ctx.scroll(Scroll::Lines(-1));
            },
            Action::ScrollToTop => {
                ctx.scroll(Scroll::Top);

                // Move vi mode cursor
                ctx.terminal_mut().vi_mode_cursor.point.line = Line(0);
                ctx.terminal_mut().vi_motion(ViMotion::FirstOccupied);
            },
            Action::ScrollToBottom => {
                ctx.scroll(Scroll::Bottom);

                // Move vi mode cursor
                let term = ctx.terminal_mut();
                term.vi_mode_cursor.point.line = term.grid().num_lines() - 1;
                term.vi_motion(ViMotion::FirstOccupied);
            },
            Action::ClearHistory => ctx.terminal_mut().clear_screen(ClearMode::Saved),
            Action::ClearLogNotice => ctx.pop_message(),
            Action::SpawnNewInstance => ctx.spawn_new_instance(),
            Action::ReceiveChar | Action::None => (),
        }
    }
}

fn paste<T: EventListener, A: ActionContext<T>>(ctx: &mut A, contents: &str) {
    if ctx.terminal().mode().contains(TermMode::BRACKETED_PASTE) {
        ctx.write_to_pty(&b"\x1b[200~"[..]);
        ctx.write_to_pty(contents.replace("\x1b", "").into_bytes());
        ctx.write_to_pty(&b"\x1b[201~"[..]);
    } else {
        // In non-bracketed (ie: normal) mode, terminal applications cannot distinguish
        // pasted data from keystrokes.
        // In theory, we should construct the keystrokes needed to produce the data we are
        // pasting... since that's neither practical nor sensible (and probably an impossible
        // task to solve in a general way), we'll just replace line breaks (windows and unix
        // style) with a single carriage return (\r, which is what the Enter key produces).
        ctx.write_to_pty(contents.replace("\r\n", "\r").replace("\n", "\r").into_bytes());
    }
}

#[derive(Debug, Clone, PartialEq)]
pub enum MouseState {
    Url(Url),
    MessageBar,
    MessageBarButton,
    Mouse,
    Text,
}

impl From<MouseState> for CursorIcon {
    fn from(mouse_state: MouseState) -> CursorIcon {
        match mouse_state {
            MouseState::Url(_) | MouseState::MessageBarButton => CursorIcon::Hand,
            MouseState::Text => CursorIcon::Text,
            _ => CursorIcon::Default,
        }
    }
}

impl<'a, T: EventListener, A: ActionContext<T>> Processor<'a, T, A> {
    pub fn new(ctx: A, highlighted_url: &'a Option<Url>) -> Self {
        Self { ctx, highlighted_url, _phantom: Default::default() }
    }

    #[inline]
    pub fn mouse_moved(&mut self, x: usize, y: usize) {
        let size_info = self.ctx.size_info();

        self.ctx.mouse_mut().x = x;
        self.ctx.mouse_mut().y = y;

        let inside_grid = size_info.contains_point(x, y);
        let point = size_info.pixels_to_coords(x, y);
        let cell_side = self.get_mouse_side();

        let cell_changed =
            point.line != self.ctx.mouse().line || point.col != self.ctx.mouse().column;

        // If the mouse hasn't changed cells, do nothing
        if !cell_changed
            && self.ctx.mouse().cell_side == cell_side
            && self.ctx.mouse().inside_grid == inside_grid
        {
            return;
        }

        self.ctx.mouse_mut().inside_grid = inside_grid;
        self.ctx.mouse_mut().cell_side = cell_side;
        self.ctx.mouse_mut().line = point.line;
        self.ctx.mouse_mut().column = point.col;

        // Don't launch URLs if mouse has moved
        self.ctx.mouse_mut().block_url_launcher = true;

        // Update mouse state and check for URL change
        let mouse_state = self.mouse_state();
        self.update_url_state(&mouse_state);
        self.ctx.window_mut().set_mouse_cursor(mouse_state.into());

        let last_term_line = self.ctx.terminal().grid().num_lines() - 1;
        if self.ctx.mouse().left_button_state == ElementState::Pressed
            && (self.ctx.modifiers().shift() || !self.ctx.mouse_mode())
        {
            // Treat motion over message bar like motion over the last line
            let line = min(point.line, last_term_line);

            // Move vi mode cursor to mouse cursor position
            if self.ctx.terminal().mode().contains(TermMode::VI) {
                self.ctx.terminal_mut().vi_mode_cursor.point = point;
            }

            self.ctx.update_selection(Point { line, col: point.col }, cell_side);
        } else if inside_grid
            && cell_changed
            && point.line <= last_term_line
            && self.ctx.terminal().mode().intersects(TermMode::MOUSE_MOTION | TermMode::MOUSE_DRAG)
        {
            if self.ctx.mouse().left_button_state == ElementState::Pressed {
                self.mouse_report(32, ElementState::Pressed);
            } else if self.ctx.mouse().middle_button_state == ElementState::Pressed {
                self.mouse_report(33, ElementState::Pressed);
            } else if self.ctx.mouse().right_button_state == ElementState::Pressed {
                self.mouse_report(34, ElementState::Pressed);
            } else if self.ctx.terminal().mode().contains(TermMode::MOUSE_MOTION) {
                self.mouse_report(35, ElementState::Pressed);
            }
        }
    }

    fn get_mouse_side(&self) -> Side {
        let size_info = self.ctx.size_info();
        let x = self.ctx.mouse().x;

        let cell_x = x.saturating_sub(size_info.padding_x as usize) % size_info.cell_width as usize;
        let half_cell_width = (size_info.cell_width / 2.0) as usize;

        let additional_padding =
            (size_info.width - size_info.padding_x * 2.) % size_info.cell_width;
        let end_of_grid = size_info.width - size_info.padding_x - additional_padding;

        if cell_x > half_cell_width
            // Edge case when mouse leaves the window
            || x as f32 >= end_of_grid
        {
            Side::Right
        } else {
            Side::Left
        }
    }

    fn normal_mouse_report(&mut self, button: u8) {
        let (line, column) = (self.ctx.mouse().line, self.ctx.mouse().column);
        let utf8 = self.ctx.terminal().mode().contains(TermMode::UTF8_MOUSE);

        let max_point = if utf8 { 2015 } else { 223 };

        if line >= Line(max_point) || column >= Column(max_point) {
            return;
        }

        let mut msg = vec![b'\x1b', b'[', b'M', 32 + button];

        let mouse_pos_encode = |pos: usize| -> Vec<u8> {
            let pos = 32 + 1 + pos;
            let first = 0xC0 + pos / 64;
            let second = 0x80 + (pos & 63);
            vec![first as u8, second as u8]
        };

        if utf8 && column >= Column(95) {
            msg.append(&mut mouse_pos_encode(column.0));
        } else {
            msg.push(32 + 1 + column.0 as u8);
        }

        if utf8 && line >= Line(95) {
            msg.append(&mut mouse_pos_encode(line.0));
        } else {
            msg.push(32 + 1 + line.0 as u8);
        }

        self.ctx.write_to_pty(msg);
    }

    fn sgr_mouse_report(&mut self, button: u8, state: ElementState) {
        let (line, column) = (self.ctx.mouse().line, self.ctx.mouse().column);
        let c = match state {
            ElementState::Pressed => 'M',
            ElementState::Released => 'm',
        };

        let msg = format!("\x1b[<{};{};{}{}", button, column + 1, line + 1, c);
        self.ctx.write_to_pty(msg.into_bytes());
    }

    fn mouse_report(&mut self, button: u8, state: ElementState) {
        // Calculate modifiers value
        let mut mods = 0;
        let modifiers = self.ctx.modifiers();
        if modifiers.shift() {
            mods += 4;
        }
        if modifiers.alt() {
            mods += 8;
        }
        if modifiers.ctrl() {
            mods += 16;
        }

        // Report mouse events
        if self.ctx.terminal().mode().contains(TermMode::SGR_MOUSE) {
            self.sgr_mouse_report(button + mods, state);
        } else if let ElementState::Released = state {
            self.normal_mouse_report(3 + mods);
        } else {
            self.normal_mouse_report(button + mods);
        }
    }

    fn on_mouse_double_click(&mut self, button: MouseButton, point: Point) {
        if button == MouseButton::Left {
            let side = self.ctx.mouse().cell_side;
            self.ctx.start_selection(SelectionType::Semantic, point, side);
        }
    }

    fn on_mouse_triple_click(&mut self, button: MouseButton, point: Point) {
        if button == MouseButton::Left {
            let side = self.ctx.mouse().cell_side;
            self.ctx.start_selection(SelectionType::Lines, point, side);
        }
    }

    fn on_mouse_press(&mut self, button: MouseButton) {
        let now = Instant::now();
        let elapsed = self.ctx.mouse().last_click_timestamp.elapsed();
        self.ctx.mouse_mut().last_click_timestamp = now;

        let button_changed = self.ctx.mouse().last_button != button;

        // Load mouse point, treating message bar and padding as closest cell
        let mouse = self.ctx.mouse();
        let mut point = self.ctx.size_info().pixels_to_coords(mouse.x, mouse.y);
        point.line = min(point.line, self.ctx.terminal().grid().num_lines() - 1);

        self.ctx.mouse_mut().click_state = match self.ctx.mouse().click_state {
            ClickState::Click
                if !button_changed
                    && elapsed < self.ctx.config().ui_config.mouse.double_click.threshold =>
            {
                self.ctx.mouse_mut().block_url_launcher = true;
                self.on_mouse_double_click(button, point);
                ClickState::DoubleClick
            }
            ClickState::DoubleClick
                if !button_changed
                    && elapsed < self.ctx.config().ui_config.mouse.triple_click.threshold =>
            {
                self.ctx.mouse_mut().block_url_launcher = true;
                self.on_mouse_triple_click(button, point);
                ClickState::TripleClick
            }
            _ => {
                if button == MouseButton::Left
                    && (self.ctx.modifiers().shift()
                        || !self.ctx.terminal().mode().intersects(TermMode::MOUSE_MODE))
                {
                    // Don't launch URLs if this click cleared the selection
                    self.ctx.mouse_mut().block_url_launcher = !self.ctx.selection_is_empty();

                    self.ctx.clear_selection();

<<<<<<< HEAD
                    // Start new empty selection
                    let side = self.ctx.mouse().cell_side;
                    if self.ctx.modifiers().ctrl() {
                        self.ctx.block_selection(point, side);
                    } else {
                        self.ctx.simple_selection(point, side);
                    }
=======
                // Start new empty selection
                let side = self.ctx.mouse().cell_side;
                if self.ctx.modifiers().ctrl() {
                    self.ctx.start_selection(SelectionType::Block, point, side);
                } else {
                    self.ctx.start_selection(SelectionType::Simple, point, side);
>>>>>>> 1a8cd172
                }

                // Move vi mode cursor to mouse position
                if self.ctx.terminal().mode().contains(TermMode::VI) {
                    // Update vi mode cursor position on click
                    self.ctx.terminal_mut().vi_mode_cursor.point = point;
                }

                if !self.ctx.modifiers().shift() && self.ctx.mouse_mode() {
                    let code = match button {
                        MouseButton::Left => 0,
                        MouseButton::Middle => 1,
                        MouseButton::Right => 2,
                        // Can't properly report more than three buttons.
                        MouseButton::Other(_) => return,
                    };
                    self.mouse_report(code, ElementState::Pressed);
                    return;
                }

                ClickState::Click
            },
        };
    }

    fn on_mouse_release(&mut self, button: MouseButton) {
        if !self.ctx.modifiers().shift() && self.ctx.mouse_mode() {
            let code = match button {
                MouseButton::Left => 0,
                MouseButton::Middle => 1,
                MouseButton::Right => 2,
                // Can't properly report more than three buttons.
                MouseButton::Other(_) => return,
            };
            self.mouse_report(code, ElementState::Released);
            return;
        } else if let (MouseButton::Left, MouseState::Url(url)) = (button, self.mouse_state()) {
            self.ctx.launch_url(url);
        }

        self.copy_selection();
    }

    pub fn mouse_wheel_input(&mut self, delta: MouseScrollDelta, phase: TouchPhase) {
        match delta {
            MouseScrollDelta::LineDelta(_columns, lines) => {
                let new_scroll_px = lines * self.ctx.size_info().cell_height;
                self.scroll_terminal(f64::from(new_scroll_px));
            },
            MouseScrollDelta::PixelDelta(lpos) => {
                match phase {
                    TouchPhase::Started => {
                        // Reset offset to zero
                        self.ctx.mouse_mut().scroll_px = 0.;
                    },
                    TouchPhase::Moved => {
                        self.scroll_terminal(lpos.y);
                    },
                    _ => (),
                }
            },
        }
    }

    fn scroll_terminal(&mut self, new_scroll_px: f64) {
        let height = f64::from(self.ctx.size_info().cell_height);

        if self.ctx.mouse_mode() {
            self.ctx.mouse_mut().scroll_px += new_scroll_px;

            let code = if new_scroll_px > 0. { 64 } else { 65 };
            let lines = (self.ctx.mouse().scroll_px / height).abs() as i32;

            for _ in 0..lines {
                self.mouse_report(code, ElementState::Pressed);
            }
        } else if self
            .ctx
            .terminal()
            .mode()
            .contains(TermMode::ALT_SCREEN | TermMode::ALTERNATE_SCROLL)
            && !self.ctx.modifiers().shift()
        {
            let multiplier = f64::from(
                self.ctx
                    .config()
                    .scrolling
                    .faux_multiplier()
                    .unwrap_or_else(|| self.ctx.config().scrolling.multiplier()),
            );
            self.ctx.mouse_mut().scroll_px += new_scroll_px * multiplier;

            let cmd = if new_scroll_px > 0. { b'A' } else { b'B' };
            let lines = (self.ctx.mouse().scroll_px / height).abs() as i32;

            let mut content = Vec::with_capacity(lines as usize * 3);
            for _ in 0..lines {
                content.push(0x1b);
                content.push(b'O');
                content.push(cmd);
            }
            self.ctx.write_to_pty(content);
        } else {
            let multiplier = f64::from(self.ctx.config().scrolling.multiplier());
            self.ctx.mouse_mut().scroll_px += new_scroll_px * multiplier;

            let lines = self.ctx.mouse().scroll_px / height;

            // Store absolute position of vi mode cursor
            let term = self.ctx.terminal();
            let absolute = term.visible_to_buffer(term.vi_mode_cursor.point);

            self.ctx.scroll(Scroll::Lines(lines as isize));

            // Try to restore vi mode cursor position, to keep it above its previous content
            let term = self.ctx.terminal_mut();
            term.vi_mode_cursor.point = term.grid().clamp_buffer_to_visible(absolute);
            term.vi_mode_cursor.point.col = absolute.col;

            // Update selection
            let point = term.vi_mode_cursor.point;
            if !self.ctx.selection_is_empty() {
                self.ctx.update_selection(point, Side::Right);
            }
        }

        self.ctx.mouse_mut().scroll_px %= height;
    }

    pub fn on_focus_change(&mut self, is_focused: bool) {
        if self.ctx.terminal().mode().contains(TermMode::FOCUS_IN_OUT) {
            let chr = if is_focused { "I" } else { "O" };

            let msg = format!("\x1b[{}", chr);
            self.ctx.write_to_pty(msg.into_bytes());
        }
    }

    pub fn mouse_input(&mut self, state: ElementState, button: MouseButton) {
        match button {
            MouseButton::Left => self.ctx.mouse_mut().left_button_state = state,
            MouseButton::Middle => self.ctx.mouse_mut().middle_button_state = state,
            MouseButton::Right => self.ctx.mouse_mut().right_button_state = state,
            _ => (),
        }

        // Skip normal mouse events if the message bar has been clicked
        if self.message_close_at_cursor() && state == ElementState::Pressed {
            self.ctx.clear_selection();
            self.ctx.pop_message();

            // Reset cursor when message bar height changed or all messages are gone
            let size = self.ctx.size_info();
            let current_lines = (size.lines() - self.ctx.terminal().grid().num_lines()).0;
            let new_lines = self.ctx.message().map(|m| m.text(&size).len()).unwrap_or(0);

            let new_icon = match current_lines.cmp(&new_lines) {
                Ordering::Less => CursorIcon::Default,
                Ordering::Equal => CursorIcon::Hand,
                Ordering::Greater => {
                    if self.ctx.mouse_mode() {
                        CursorIcon::Default
                    } else {
                        CursorIcon::Text
                    }
                },
            };

            self.ctx.window_mut().set_mouse_cursor(new_icon);
        } else {
            match state {
                ElementState::Pressed => {
                    self.process_mouse_bindings(button);
                    self.on_mouse_press(button);
                },
                ElementState::Released => self.on_mouse_release(button),
            }
        }

        self.ctx.mouse_mut().last_button = button;
    }

    /// Process key input.
    pub fn key_input(&mut self, input: KeyboardInput) {
        match input.state {
            ElementState::Pressed => {
                *self.ctx.received_count() = 0;
                self.process_key_bindings(input);
            },
            ElementState::Released => *self.ctx.suppress_chars() = false,
        }
    }

    /// Modifier state change.
    pub fn modifiers_input(&mut self, modifiers: ModifiersState) {
        *self.ctx.modifiers() = modifiers;

        // Update mouse state and check for URL change
        let mouse_state = self.mouse_state();
        self.update_url_state(&mouse_state);
        self.ctx.window_mut().set_mouse_cursor(mouse_state.into());
    }

    /// Process a received character.
    pub fn received_char(&mut self, c: char) {
        if *self.ctx.suppress_chars() || self.ctx.terminal().mode().contains(TermMode::VI) {
            return;
        }

        self.ctx.scroll(Scroll::Bottom);
        self.ctx.clear_selection();

        let utf8_len = c.len_utf8();
        let mut bytes = Vec::with_capacity(utf8_len);
        unsafe {
            bytes.set_len(utf8_len);
            c.encode_utf8(&mut bytes[..]);
        }

        if self.ctx.config().alt_send_esc()
            && *self.ctx.received_count() == 0
            && self.ctx.modifiers().alt()
            && utf8_len == 1
        {
            bytes.insert(0, b'\x1b');
        }

        self.ctx.write_to_pty(bytes);

        *self.ctx.received_count() += 1;
    }

    /// Reset mouse cursor based on modifier and terminal state.
    #[inline]
    pub fn reset_mouse_cursor(&mut self) {
        let mouse_state = self.mouse_state();
        self.ctx.window_mut().set_mouse_cursor(mouse_state.into());
    }

    /// Attempt to find a binding and execute its action.
    ///
    /// The provided mode, mods, and key must match what is allowed by a binding
    /// for its action to be executed.
    fn process_key_bindings(&mut self, input: KeyboardInput) {
        let mods = *self.ctx.modifiers();
        let mut suppress_chars = None;

        for i in 0..self.ctx.config().ui_config.key_bindings.len() {
            let binding = &self.ctx.config().ui_config.key_bindings[i];

            let key = match (binding.trigger, input.virtual_keycode) {
                (Key::Scancode(_), _) => Key::Scancode(input.scancode),
                (_, Some(key)) => Key::Keycode(key),
                _ => continue,
            };

            if binding.is_triggered_by(*self.ctx.terminal().mode(), mods, &key) {
                // Binding was triggered; run the action
                let binding = binding.clone();
                binding.execute(&mut self.ctx);

                // Don't suppress when there has been a `ReceiveChar` action
                *suppress_chars.get_or_insert(true) &= binding.action != Action::ReceiveChar;
            }
        }

        // Don't suppress char if no bindings were triggered
        *self.ctx.suppress_chars() = suppress_chars.unwrap_or(false);
    }

    /// Attempt to find a binding and execute its action.
    ///
    /// The provided mode, mods, and key must match what is allowed by a binding
    /// for its action to be executed.
    fn process_mouse_bindings(&mut self, button: MouseButton) {
        let mods = *self.ctx.modifiers();
        let mode = *self.ctx.terminal().mode();
        let mouse_mode = self.ctx.mouse_mode();

        for i in 0..self.ctx.config().ui_config.mouse_bindings.len() {
            let mut binding = self.ctx.config().ui_config.mouse_bindings[i].clone();

            // Require shift for all modifiers when mouse mode is active
            if mouse_mode {
                binding.mods |= ModifiersState::SHIFT;
            }

            if binding.is_triggered_by(mode, mods, &button) {
                binding.execute(&mut self.ctx);
            }
        }
    }

    /// Check if the cursor is hovering above the message bar.
    fn message_at_cursor(&mut self) -> bool {
        self.ctx.mouse().line >= self.ctx.terminal().grid().num_lines()
    }

    /// Whether the point is over the message bar's close button
    fn message_close_at_cursor(&self) -> bool {
        let mouse = self.ctx.mouse();
        mouse.inside_grid
            && mouse.column + message_bar::CLOSE_BUTTON_TEXT.len() >= self.ctx.size_info().cols()
            && mouse.line == self.ctx.terminal().grid().num_lines()
    }

    /// Copy text selection.
    fn copy_selection(&mut self) {
        if self.ctx.config().selection.save_to_clipboard {
            self.ctx.copy_selection(ClipboardType::Clipboard);
        }
        self.ctx.copy_selection(ClipboardType::Selection);
    }

    /// Trigger redraw when URL highlight changed.
    #[inline]
    fn update_url_state(&mut self, mouse_state: &MouseState) {
        if let MouseState::Url(url) = mouse_state {
            if Some(url) != self.highlighted_url.as_ref() {
                self.ctx.terminal_mut().dirty = true;
            }
        } else if self.highlighted_url.is_some() {
            self.ctx.terminal_mut().dirty = true;
        }
    }

    /// Location of the mouse cursor.
    fn mouse_state(&mut self) -> MouseState {
        // Check message bar before URL to ignore URLs in the message bar
        if self.message_close_at_cursor() {
            return MouseState::MessageBarButton;
        } else if self.message_at_cursor() {
            return MouseState::MessageBar;
        }

        let mouse_mode = self.ctx.mouse_mode();

        // Check for URL at mouse cursor
        let mods = *self.ctx.modifiers();
        let highlighted_url = self.ctx.urls().highlighted(
            self.ctx.config(),
            self.ctx.mouse(),
            mods,
            mouse_mode,
            !self.ctx.selection_is_empty(),
        );

        if let Some(url) = highlighted_url {
            return MouseState::Url(url);
        }

        // Check mouse mode if location is not special
        if !self.ctx.modifiers().shift() && mouse_mode {
            MouseState::Mouse
        } else {
            MouseState::Text
        }
    }
}

#[cfg(test)]
mod tests {
    use std::borrow::Cow;
    use std::time::Duration;

    use glutin::event::{
        ElementState, Event, ModifiersState, MouseButton, VirtualKeyCode, WindowEvent,
    };
    use glutin::event_loop::EventLoopWindowTarget;

    use alacritty_terminal::clipboard::{Clipboard, ClipboardType};
    use alacritty_terminal::event::{Event as TerminalEvent, EventListener};
    use alacritty_terminal::grid::Scroll;
    use alacritty_terminal::index::{Point, Side};
    use alacritty_terminal::message_bar::{Message, MessageBuffer};
    use alacritty_terminal::selection::{Selection, SelectionType};
    use alacritty_terminal::term::{SizeInfo, Term, TermMode};

    use crate::config::{ClickHandler, Config};
    use crate::event::{ClickState, Mouse};
    use crate::url::{Url, Urls};
    use crate::window::Window;

    use super::{Action, Binding, Processor};

    const KEY: VirtualKeyCode = VirtualKeyCode::Key0;

    struct MockEventProxy;

    impl EventListener for MockEventProxy {
        fn send_event(&self, _event: TerminalEvent) {}
    }

    #[derive(Debug, PartialEq)]
    enum MultiClick {
        DoubleClick,
        TripleClick,
        None,
    }

    struct ActionContext<'a, T> {
        pub terminal: &'a mut Term<T>,
        pub selection: &'a mut Option<Selection>,
        pub size_info: &'a SizeInfo,
        pub mouse: &'a mut Mouse,
        pub message_buffer: &'a mut MessageBuffer,
        pub last_action: MultiClick,
        pub received_count: usize,
        pub suppress_chars: bool,
        pub modifiers: ModifiersState,
        config: &'a Config,
    }

    impl<'a, T: EventListener> super::ActionContext<T> for ActionContext<'a, T> {
        fn write_to_pty<B: Into<Cow<'static, [u8]>>>(&mut self, _val: B) {}

        fn update_selection(&mut self, _point: Point, _side: Side) {}

        fn start_selection(&mut self, ty: SelectionType, _point: Point, _side: Side) {
            match ty {
                SelectionType::Semantic => self.last_action = MultiClick::DoubleClick,
                SelectionType::Lines => self.last_action = MultiClick::TripleClick,
                _ => (),
            }
        }

        fn toggle_selection(&mut self, _ty: SelectionType, _point: Point, _side: Side) {}

        fn copy_selection(&mut self, _: ClipboardType) {}

        fn clear_selection(&mut self) {}

        fn spawn_new_instance(&mut self) {}

        fn change_font_size(&mut self, _delta: f32) {}

        fn reset_font_size(&mut self) {}

        fn terminal(&self) -> &Term<T> {
            &self.terminal
        }

        fn terminal_mut(&mut self) -> &mut Term<T> {
            &mut self.terminal
        }

        fn size_info(&self) -> SizeInfo {
            *self.size_info
        }

        fn selection_is_empty(&self) -> bool {
            true
        }

        fn scroll(&mut self, scroll: Scroll) {
            self.terminal.scroll_display(scroll);
        }

        fn mouse_coords(&self) -> Option<Point> {
            let x = self.mouse.x as usize;
            let y = self.mouse.y as usize;

            if self.size_info.contains_point(x, y) {
                Some(self.size_info.pixels_to_coords(x, y))
            } else {
                None
            }
        }

        fn mouse_mode(&self) -> bool {
            false
        }

        #[inline]
        fn mouse_mut(&mut self) -> &mut Mouse {
            self.mouse
        }

        #[inline]
        fn mouse(&self) -> &Mouse {
            self.mouse
        }

        fn received_count(&mut self) -> &mut usize {
            &mut self.received_count
        }

        fn suppress_chars(&mut self) -> &mut bool {
            &mut self.suppress_chars
        }

        fn modifiers(&mut self) -> &mut ModifiersState {
            &mut self.modifiers
        }

        fn window(&self) -> &Window {
            unimplemented!();
        }

        fn window_mut(&mut self) -> &mut Window {
            unimplemented!();
        }

        fn pop_message(&mut self) {
            self.message_buffer.pop();
        }

        fn message(&self) -> Option<&Message> {
            self.message_buffer.message()
        }

        fn config(&self) -> &Config {
            self.config
        }

        fn event_loop(&self) -> &EventLoopWindowTarget<TerminalEvent> {
            unimplemented!();
        }

        fn urls(&self) -> &Urls {
            unimplemented!();
        }

        fn launch_url(&self, _: Url) {
            unimplemented!();
        }
    }

    macro_rules! test_clickstate {
        {
            name: $name:ident,
            initial_state: $initial_state:expr,
            initial_button: $initial_button:expr,
            input: $input:expr,
            end_state: $end_state:pat,
            last_action: $last_action:expr
        } => {
            #[test]
            fn $name() {
                let mut cfg = Config::default();
                cfg.ui_config.mouse = crate::config::Mouse {
                    double_click: ClickHandler {
                        threshold: Duration::from_millis(1000),
                    },
                    triple_click: ClickHandler {
                        threshold: Duration::from_millis(1000),
                    },
                    hide_when_typing: false,
                    url: Default::default(),
                };

                let size = SizeInfo {
                    width: 21.0,
                    height: 51.0,
                    cell_width: 3.0,
                    cell_height: 3.0,
                    padding_x: 0.,
                    padding_y: 0.,
                    dpr: 1.0,
                };

                let mut terminal = Term::new(&cfg, &size, Clipboard::new_nop(), MockEventProxy);

                let mut mouse = Mouse::default();
                mouse.click_state = $initial_state;
                mouse.last_button = $initial_button;

                let mut selection = None;

                let mut message_buffer = MessageBuffer::new();

                let context = ActionContext {
                    terminal: &mut terminal,
                    selection: &mut selection,
                    mouse: &mut mouse,
                    size_info: &size,
                    last_action: MultiClick::None,
                    received_count: 0,
                    suppress_chars: false,
                    modifiers: Default::default(),
                    message_buffer: &mut message_buffer,
                    config: &cfg,
                };

                let mut processor = Processor::new(context, &None);

                let event: Event::<'_, TerminalEvent> = $input;
                if let Event::WindowEvent {
                    event: WindowEvent::MouseInput {
                        state,
                        button,
                        ..
                    },
                    ..
                } = event
                {
                    processor.mouse_input(state, button);
                };

                assert!(match processor.ctx.mouse.click_state {
                    $end_state => processor.ctx.last_action == $last_action,
                    _ => false
                });
            }
        }
    }

    macro_rules! test_process_binding {
        {
            name: $name:ident,
            binding: $binding:expr,
            triggers: $triggers:expr,
            mode: $mode:expr,
            mods: $mods:expr,
        } => {
            #[test]
            fn $name() {
                if $triggers {
                    assert!($binding.is_triggered_by($mode, $mods, &KEY));
                } else {
                    assert!(!$binding.is_triggered_by($mode, $mods, &KEY));
                }
            }
        }
    }

    test_clickstate! {
        name: single_click,
        initial_state: ClickState::None,
        initial_button: MouseButton::Other(0),
        input: Event::WindowEvent {
            event: WindowEvent::MouseInput {
                state: ElementState::Pressed,
                button: MouseButton::Left,
                device_id: unsafe { ::std::mem::transmute_copy(&0) },
                modifiers: ModifiersState::default(),
            },
            window_id: unsafe { ::std::mem::transmute_copy(&0) },
        },
        end_state: ClickState::Click,
        last_action: MultiClick::None
    }

    test_clickstate! {
        name: double_click,
        initial_state: ClickState::Click,
        initial_button: MouseButton::Left,
        input: Event::WindowEvent {
            event: WindowEvent::MouseInput {
                state: ElementState::Pressed,
                button: MouseButton::Left,
                device_id: unsafe { ::std::mem::transmute_copy(&0) },
                modifiers: ModifiersState::default(),
            },
            window_id: unsafe { ::std::mem::transmute_copy(&0) },
        },
        end_state: ClickState::DoubleClick,
        last_action: MultiClick::DoubleClick
    }

    test_clickstate! {
        name: triple_click,
        initial_state: ClickState::DoubleClick,
        initial_button: MouseButton::Left,
        input: Event::WindowEvent {
            event: WindowEvent::MouseInput {
                state: ElementState::Pressed,
                button: MouseButton::Left,
                device_id: unsafe { ::std::mem::transmute_copy(&0) },
                modifiers: ModifiersState::default(),
            },
            window_id: unsafe { ::std::mem::transmute_copy(&0) },
        },
        end_state: ClickState::TripleClick,
        last_action: MultiClick::TripleClick
    }

    test_clickstate! {
        name: multi_click_separate_buttons,
        initial_state: ClickState::DoubleClick,
        initial_button: MouseButton::Left,
        input: Event::WindowEvent {
            event: WindowEvent::MouseInput {
                state: ElementState::Pressed,
                button: MouseButton::Right,
                device_id: unsafe { ::std::mem::transmute_copy(&0) },
                modifiers: ModifiersState::default(),
            },
            window_id: unsafe { ::std::mem::transmute_copy(&0) },
        },
        end_state: ClickState::Click,
        last_action: MultiClick::None
    }

    test_process_binding! {
        name: process_binding_nomode_shiftmod_require_shift,
        binding: Binding { trigger: KEY, mods: ModifiersState::SHIFT, action: Action::from("\x1b[1;2D"), mode: TermMode::NONE, notmode: TermMode::NONE },
        triggers: true,
        mode: TermMode::NONE,
        mods: ModifiersState::SHIFT,
    }

    test_process_binding! {
        name: process_binding_nomode_nomod_require_shift,
        binding: Binding { trigger: KEY, mods: ModifiersState::SHIFT, action: Action::from("\x1b[1;2D"), mode: TermMode::NONE, notmode: TermMode::NONE },
        triggers: false,
        mode: TermMode::NONE,
        mods: ModifiersState::empty(),
    }

    test_process_binding! {
        name: process_binding_nomode_controlmod,
        binding: Binding { trigger: KEY, mods: ModifiersState::CTRL, action: Action::from("\x1b[1;5D"), mode: TermMode::NONE, notmode: TermMode::NONE },
        triggers: true,
        mode: TermMode::NONE,
        mods: ModifiersState::CTRL,
    }

    test_process_binding! {
        name: process_binding_nomode_nomod_require_not_appcursor,
        binding: Binding { trigger: KEY, mods: ModifiersState::empty(), action: Action::from("\x1b[D"), mode: TermMode::NONE, notmode: TermMode::APP_CURSOR },
        triggers: true,
        mode: TermMode::NONE,
        mods: ModifiersState::empty(),
    }

    test_process_binding! {
        name: process_binding_appcursormode_nomod_require_appcursor,
        binding: Binding { trigger: KEY, mods: ModifiersState::empty(), action: Action::from("\x1bOD"), mode: TermMode::APP_CURSOR, notmode: TermMode::NONE },
        triggers: true,
        mode: TermMode::APP_CURSOR,
        mods: ModifiersState::empty(),
    }

    test_process_binding! {
        name: process_binding_nomode_nomod_require_appcursor,
        binding: Binding { trigger: KEY, mods: ModifiersState::empty(), action: Action::from("\x1bOD"), mode: TermMode::APP_CURSOR, notmode: TermMode::NONE },
        triggers: false,
        mode: TermMode::NONE,
        mods: ModifiersState::empty(),
    }

    test_process_binding! {
        name: process_binding_appcursormode_appkeypadmode_nomod_require_appcursor,
        binding: Binding { trigger: KEY, mods: ModifiersState::empty(), action: Action::from("\x1bOD"), mode: TermMode::APP_CURSOR, notmode: TermMode::NONE },
        triggers: true,
        mode: TermMode::APP_CURSOR | TermMode::APP_KEYPAD,
        mods: ModifiersState::empty(),
    }

    test_process_binding! {
        name: process_binding_fail_with_extra_mods,
        binding: Binding { trigger: KEY, mods: ModifiersState::LOGO, action: Action::from("arst"), mode: TermMode::NONE, notmode: TermMode::NONE },
        triggers: false,
        mode: TermMode::NONE,
        mods: ModifiersState::ALT | ModifiersState::LOGO,
    }
}<|MERGE_RESOLUTION|>--- conflicted
+++ resolved
@@ -513,22 +513,12 @@
 
                     self.ctx.clear_selection();
 
-<<<<<<< HEAD
-                    // Start new empty selection
-                    let side = self.ctx.mouse().cell_side;
-                    if self.ctx.modifiers().ctrl() {
-                        self.ctx.block_selection(point, side);
-                    } else {
-                        self.ctx.simple_selection(point, side);
-                    }
-=======
                 // Start new empty selection
                 let side = self.ctx.mouse().cell_side;
                 if self.ctx.modifiers().ctrl() {
                     self.ctx.start_selection(SelectionType::Block, point, side);
                 } else {
                     self.ctx.start_selection(SelectionType::Simple, point, side);
->>>>>>> 1a8cd172
                 }
 
                 // Move vi mode cursor to mouse position
