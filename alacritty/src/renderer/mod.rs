use std::collections::HashMap;
use std::fmt::{self, Display, Formatter};
use std::hash::BuildHasherDefault;
use std::io;
use std::mem::size_of;
use std::ptr;

use bitflags::bitflags;
use crossfont::{
    BitmapBuffer, Error as RasterizerError, FontDesc, FontKey, GlyphKey, Rasterize,
    RasterizedGlyph, Rasterizer, Size, Slant, Style, Weight,
};
use fnv::FnvHasher;
use log::{error, info};
use unicode_width::UnicodeWidthChar;

use alacritty_terminal::index::{Column, Line};
use alacritty_terminal::term::cell::Flags;
use alacritty_terminal::term::color::Rgb;
use alacritty_terminal::term::render::RenderableCell;
use alacritty_terminal::term::SizeInfo;

use crate::config::font::{Font, FontDescription};
<<<<<<< HEAD
use crate::config::ui_config::Delta;
use crate::config::Config;
use crate::cursor;
=======
use crate::config::ui_config::{Delta, UIConfig};
>>>>>>> 3d7b16d4
use crate::gl;
use crate::gl::types::*;
use crate::renderer::rects::{RectRenderer, RenderRect};

pub mod rects;

// Shader source.
static TEXT_SHADER_F: &str = include_str!("../../res/text.f.glsl");
static TEXT_SHADER_V: &str = include_str!("../../res/text.v.glsl");

/// `LoadGlyph` allows for copying a rasterized glyph into graphics memory.
pub trait LoadGlyph {
    /// Load the rasterized glyph into GPU memory.
    fn load_glyph(&mut self, rasterized: &RasterizedGlyph) -> Glyph;

    /// Clear any state accumulated from previous loaded glyphs.
    ///
    /// This can, for instance, be used to reset the texture Atlas.
    fn clear(&mut self);
}

#[derive(Debug)]
pub enum Error {
    ShaderCreation(ShaderCreationError),
}

impl std::error::Error for Error {
    fn source(&self) -> Option<&(dyn std::error::Error + 'static)> {
        match self {
            Error::ShaderCreation(err) => err.source(),
        }
    }
}

impl Display for Error {
    fn fmt(&self, f: &mut Formatter<'_>) -> fmt::Result {
        match self {
            Error::ShaderCreation(err) => {
                write!(f, "There was an error initializing the shaders: {}", err)
            },
        }
    }
}

impl From<ShaderCreationError> for Error {
    fn from(val: ShaderCreationError) -> Self {
        Error::ShaderCreation(val)
    }
}

/// Text drawing program.
///
/// Uniforms are prefixed with "u", and vertex attributes are prefixed with "a".
#[derive(Debug)]
pub struct TextShaderProgram {
    /// Program id.
    id: GLuint,

    /// Projection scale and offset uniform.
    u_projection: GLint,

    /// Cell dimensions (pixels).
    u_cell_dim: GLint,

    /// Background pass flag.
    ///
    /// Rendering is split into two passes; 1 for backgrounds, and one for text.
    u_background: GLint,
}

#[derive(Copy, Clone, Debug)]
pub struct Glyph {
    tex_id: GLuint,
    multicolor: bool,
    top: i16,
    left: i16,
    width: i16,
    height: i16,
    uv_bot: f32,
    uv_left: f32,
    uv_width: f32,
    uv_height: f32,
}

/// Naïve glyph cache.
///
/// Currently only keyed by `char`, and thus not possible to hold different
/// representations of the same code point.
pub struct GlyphCache {
    /// Cache of buffered glyphs.
    cache: HashMap<GlyphKey, Glyph, BuildHasherDefault<FnvHasher>>,

    /// Rasterizer for loading new glyphs.
    rasterizer: Rasterizer,

    /// Regular font.
    font_key: FontKey,

    /// Bold font.
    bold_key: FontKey,

    /// Italic font.
    italic_key: FontKey,

    /// Bold italic font.
    bold_italic_key: FontKey,

    /// Font size.
    font_size: crossfont::Size,

    /// Glyph offset.
    glyph_offset: Delta<i8>,

    /// Font metrics.
    metrics: crossfont::Metrics,
}

impl GlyphCache {
    pub fn new<L>(
        mut rasterizer: Rasterizer,
        font: &Font,
        loader: &mut L,
    ) -> Result<GlyphCache, crossfont::Error>
    where
        L: LoadGlyph,
    {
        let (regular, bold, italic, bold_italic) = Self::compute_font_keys(font, &mut rasterizer)?;

        // Need to load at least one glyph for the face before calling metrics.
        // The glyph requested here ('m' at the time of writing) has no special
        // meaning.
        rasterizer.get_glyph(GlyphKey { font_key: regular, character: 'm', size: font.size() })?;

        let metrics = rasterizer.metrics(regular, font.size())?;

        let mut cache = Self {
            cache: HashMap::default(),
            rasterizer,
            font_size: font.size(),
            font_key: regular,
            bold_key: bold,
            italic_key: italic,
            bold_italic_key: bold_italic,
            glyph_offset: font.glyph_offset,
            metrics,
        };

        cache.load_common_glyphs(loader);

        Ok(cache)
    }

    fn load_glyphs_for_font<L: LoadGlyph>(&mut self, font: FontKey, loader: &mut L) {
        let size = self.font_size;

        // Cache all ascii characters.
        for i in 32u8..=126u8 {
            self.get(GlyphKey { font_key: font, character: i as char, size }, loader, true);
        }
    }

    /// Computes font keys for (Regular, Bold, Italic, Bold Italic).
    fn compute_font_keys(
        font: &Font,
        rasterizer: &mut Rasterizer,
    ) -> Result<(FontKey, FontKey, FontKey, FontKey), crossfont::Error> {
        let size = font.size();

        // Load regular font.
        let regular_desc = Self::make_desc(&font.normal(), Slant::Normal, Weight::Normal);

        let regular = Self::load_regular_font(rasterizer, &regular_desc, size)?;

        // Helper to load a description if it is not the `regular_desc`.
        let mut load_or_regular = |desc: FontDesc| {
            if desc == regular_desc {
                regular
            } else {
                rasterizer.load_font(&desc, size).unwrap_or(regular)
            }
        };

        // Load bold font.
        let bold_desc = Self::make_desc(&font.bold(), Slant::Normal, Weight::Bold);

        let bold = load_or_regular(bold_desc);

        // Load italic font.
        let italic_desc = Self::make_desc(&font.italic(), Slant::Italic, Weight::Normal);

        let italic = load_or_regular(italic_desc);

        // Load bold italic font.
        let bold_italic_desc = Self::make_desc(&font.bold_italic(), Slant::Italic, Weight::Bold);

        let bold_italic = load_or_regular(bold_italic_desc);

        Ok((regular, bold, italic, bold_italic))
    }

    fn load_regular_font(
        rasterizer: &mut Rasterizer,
        description: &FontDesc,
        size: Size,
    ) -> Result<FontKey, crossfont::Error> {
        match rasterizer.load_font(description, size) {
            Ok(font) => Ok(font),
            Err(err) => {
                error!("{}", err);

                let fallback_desc =
                    Self::make_desc(&Font::default().normal(), Slant::Normal, Weight::Normal);
                rasterizer.load_font(&fallback_desc, size)
            },
        }
    }

    fn make_desc(desc: &FontDescription, slant: Slant, weight: Weight) -> FontDesc {
        let style = if let Some(ref spec) = desc.style {
            Style::Specific(spec.to_owned())
        } else {
            Style::Description { slant, weight }
        };
        FontDesc::new(desc.family.clone(), style)
    }

    /// Get a glyph from the font.
    ///
    /// If the glyph has never been loaded before, it will be rasterized and inserted into the
    /// cache.
    ///
    /// # Errors
    ///
    /// This will fail when the glyph could not be rasterized. Usually this is due to the glyph
    /// not being present in any font.
    fn get<L>(&mut self, glyph_key: GlyphKey, loader: &mut L, show_missing: bool) -> Glyph
    where
        L: LoadGlyph,
    {
        // Try to load glyph from cache.
        if let Some(glyph) = self.cache.get(&glyph_key) {
            return *glyph;
        };

        // Rasterize glyph.
        let glyph = match self.rasterizer.get_glyph(glyph_key) {
            Ok(rasterized) => self.load_glyph(loader, rasterized),
            // Load fallback glyph.
            Err(RasterizerError::MissingGlyph(rasterized)) if show_missing => {
                // Use `\0` as "missing" glyph to cache it only once.
                let missing_key = GlyphKey { character: '\0', ..glyph_key };
                if let Some(glyph) = self.cache.get(&missing_key) {
                    *glyph
                } else {
                    // If no missing glyph was loaded yet, insert it as `\0`.
                    let glyph = self.load_glyph(loader, rasterized);
                    self.cache.insert(missing_key, glyph);

                    glyph
                }
            },
            Err(_) => self.load_glyph(loader, Default::default()),
        };

        // Cache rasterized glyph.
        *self.cache.entry(glyph_key).or_insert(glyph)
    }

    /// Load glyph into the atlas.
    ///
    /// This will apply all transforms defined for the glyph cache to the rasterized glyph before
    /// insertion.
    fn load_glyph<L>(&self, loader: &mut L, mut glyph: RasterizedGlyph) -> Glyph
    where
        L: LoadGlyph,
    {
        glyph.left += i32::from(self.glyph_offset.x);
        glyph.top += i32::from(self.glyph_offset.y);
        glyph.top -= self.metrics.descent as i32;

        // The metrics of zero-width characters are based on rendering
        // the character after the current cell, with the anchor at the
        // right side of the preceding character. Since we render the
        // zero-width characters inside the preceding character, the
        // anchor has been moved to the right by one cell.
        if glyph.character.width() == Some(0) {
            glyph.left += self.metrics.average_advance as i32;
        }

        // Add glyph to cache.
        loader.load_glyph(&glyph)
    }

    /// Clear currently cached data in both GL and the registry.
    pub fn clear_glyph_cache<L: LoadGlyph>(&mut self, loader: &mut L) {
        loader.clear();
        self.cache = HashMap::default();

        self.load_common_glyphs(loader);
    }

    pub fn update_font_size<L: LoadGlyph>(
        &mut self,
        font: &Font,
        dpr: f64,
        loader: &mut L,
    ) -> Result<(), crossfont::Error> {
        // Update dpi scaling.
        self.rasterizer.update_dpr(dpr as f32);

        // Recompute font keys.
        let (regular, bold, italic, bold_italic) =
            Self::compute_font_keys(font, &mut self.rasterizer)?;

        self.rasterizer.get_glyph(GlyphKey {
            font_key: regular,
            character: 'm',
            size: font.size(),
        })?;
        let metrics = self.rasterizer.metrics(regular, font.size())?;

        info!("Font size changed to {:?} with DPR of {}", font.size(), dpr);

        self.font_size = font.size();
        self.font_key = regular;
        self.bold_key = bold;
        self.italic_key = italic;
        self.bold_italic_key = bold_italic;
        self.metrics = metrics;

        self.clear_glyph_cache(loader);

        Ok(())
    }

    pub fn font_metrics(&self) -> crossfont::Metrics {
        self.metrics
    }

    /// Prefetch glyphs that are almost guaranteed to be loaded anyways.
    fn load_common_glyphs<L: LoadGlyph>(&mut self, loader: &mut L) {
        self.load_glyphs_for_font(self.font_key, loader);
        self.load_glyphs_for_font(self.bold_italic_key, loader);
        self.load_glyphs_for_font(self.italic_key, loader);
        self.load_glyphs_for_font(self.bold_italic_key, loader);
    }

    /// Calculate font metrics without access to a glyph cache.
    pub fn static_metrics(font: Font, dpr: f64) -> Result<crossfont::Metrics, crossfont::Error> {
        let mut rasterizer = crossfont::Rasterizer::new(dpr as f32, font.use_thin_strokes)?;
        let regular_desc = GlyphCache::make_desc(&font.normal(), Slant::Normal, Weight::Normal);
        let regular = Self::load_regular_font(&mut rasterizer, &regular_desc, font.size())?;
        rasterizer.get_glyph(GlyphKey { font_key: regular, character: 'm', size: font.size() })?;

        rasterizer.metrics(regular, font.size())
    }
}

// NOTE: These flags must be in sync with their usage in the text.*.glsl shaders.
bitflags! {
    #[repr(C)]
    struct RenderingGlyphFlags: u8 {
        const WIDE_CHAR = 0b0000_0001;
        const COLORED   = 0b0000_0010;
    }
}

#[derive(Debug)]
#[repr(C)]
struct InstanceData {
    // Coords.
    col: u16,
    row: u16,

    // Glyph offset.
    left: i16,
    top: i16,

    // Glyph size.
    width: i16,
    height: i16,

    // UV offset.
    uv_left: f32,
    uv_bot: f32,

    // uv scale.
    uv_width: f32,
    uv_height: f32,

    // Color.
    r: u8,
    g: u8,
    b: u8,

    // Cell flags like multicolor or fullwidth character.
    cell_flags: RenderingGlyphFlags,

    // Background color.
    bg_r: u8,
    bg_g: u8,
    bg_b: u8,
    bg_a: u8,
}

#[derive(Debug)]
pub struct QuadRenderer {
    program: TextShaderProgram,
    vao: GLuint,
    ebo: GLuint,
    vbo_instance: GLuint,
    atlas: Vec<Atlas>,
    current_atlas: usize,
    active_tex: GLuint,
    batch: Batch,

    rect_renderer: RectRenderer,
}

#[derive(Debug)]
pub struct RenderApi<'a> {
    active_tex: &'a mut GLuint,
    batch: &'a mut Batch,
    atlas: &'a mut Vec<Atlas>,
    current_atlas: &'a mut usize,
    program: &'a mut TextShaderProgram,
<<<<<<< HEAD
    config: &'a Config,
    cursor_config: Cursor,
=======
    config: &'a UIConfig,
>>>>>>> 3d7b16d4
}

#[derive(Debug)]
pub struct LoaderApi<'a> {
    active_tex: &'a mut GLuint,
    atlas: &'a mut Vec<Atlas>,
    current_atlas: &'a mut usize,
}

#[derive(Debug, Default)]
pub struct Batch {
    tex: GLuint,
    instances: Vec<InstanceData>,
}

impl Batch {
    #[inline]
    pub fn new() -> Self {
        Self { tex: 0, instances: Vec::with_capacity(BATCH_MAX) }
    }

    pub fn add_item(&mut self, cell: &RenderableCell, glyph: &Glyph) {
        if self.is_empty() {
            self.tex = glyph.tex_id;
        }

        let mut cell_flags = RenderingGlyphFlags::empty();
        cell_flags.set(RenderingGlyphFlags::COLORED, glyph.multicolor);
        cell_flags.set(RenderingGlyphFlags::WIDE_CHAR, cell.flags.contains(Flags::WIDE_CHAR));

        self.instances.push(InstanceData {
            col: cell.column.0 as u16,
            row: cell.line.0 as u16,

            top: glyph.top,
            left: glyph.left,
            width: glyph.width,
            height: glyph.height,

            uv_bot: glyph.uv_bot,
            uv_left: glyph.uv_left,
            uv_width: glyph.uv_width,
            uv_height: glyph.uv_height,

            r: cell.fg.r,
            g: cell.fg.g,
            b: cell.fg.b,
            cell_flags,

            bg_r: cell.bg.r,
            bg_g: cell.bg.g,
            bg_b: cell.bg.b,
            bg_a: cell.bg_alpha as u8,
        });
    }

    #[inline]
    pub fn full(&self) -> bool {
        self.capacity() == self.len()
    }

    #[inline]
    pub fn len(&self) -> usize {
        self.instances.len()
    }

    #[inline]
    pub fn capacity(&self) -> usize {
        BATCH_MAX
    }

    #[inline]
    pub fn is_empty(&self) -> bool {
        self.len() == 0
    }

    #[inline]
    pub fn size(&self) -> usize {
        self.len() * size_of::<InstanceData>()
    }

    pub fn clear(&mut self) {
        self.tex = 0;
        self.instances.clear();
    }
}

/// Maximum items to be drawn in a batch.
const BATCH_MAX: usize = 0x1_0000;
const ATLAS_SIZE: i32 = 1024;

impl QuadRenderer {
    pub fn new() -> Result<QuadRenderer, Error> {
        let program = TextShaderProgram::new()?;

        let mut vao: GLuint = 0;
        let mut ebo: GLuint = 0;

        let mut vbo_instance: GLuint = 0;

        unsafe {
            gl::Enable(gl::BLEND);
            gl::BlendFunc(gl::SRC1_COLOR, gl::ONE_MINUS_SRC1_COLOR);
            gl::Enable(gl::MULTISAMPLE);

            // Disable depth mask, as the renderer never uses depth tests.
            gl::DepthMask(gl::FALSE);

            gl::GenVertexArrays(1, &mut vao);
            gl::GenBuffers(1, &mut ebo);
            gl::GenBuffers(1, &mut vbo_instance);
            gl::BindVertexArray(vao);

            // ---------------------
            // Set up element buffer
            // ---------------------
            let indices: [u32; 6] = [0, 1, 3, 1, 2, 3];

            gl::BindBuffer(gl::ELEMENT_ARRAY_BUFFER, ebo);
            gl::BufferData(
                gl::ELEMENT_ARRAY_BUFFER,
                (6 * size_of::<u32>()) as isize,
                indices.as_ptr() as *const _,
                gl::STATIC_DRAW,
            );

            // ----------------------------
            // Setup vertex instance buffer
            // ----------------------------
            gl::BindBuffer(gl::ARRAY_BUFFER, vbo_instance);
            gl::BufferData(
                gl::ARRAY_BUFFER,
                (BATCH_MAX * size_of::<InstanceData>()) as isize,
                ptr::null(),
                gl::STREAM_DRAW,
            );

            let mut index = 0;
            let mut size = 0;

            macro_rules! add_attr {
                ($count:expr, $gl_type:expr, $type:ty) => {
                    gl::VertexAttribPointer(
                        index,
                        $count,
                        $gl_type,
                        gl::FALSE,
                        size_of::<InstanceData>() as i32,
                        size as *const _,
                    );
                    gl::EnableVertexAttribArray(index);
                    gl::VertexAttribDivisor(index, 1);

                    #[allow(unused_assignments)]
                    {
                        size += $count * size_of::<$type>();
                        index += 1;
                    }
                };
            }

            // Coords.
            add_attr!(2, gl::UNSIGNED_SHORT, u16);

            // Glyph offset and size.
            add_attr!(4, gl::SHORT, i16);

            // UV offset.
            add_attr!(4, gl::FLOAT, f32);

            // Color and cell flags.
            //
            // These are packed together because of an OpenGL driver issue on macOS, which caused a
            // `vec3(u8)` text color and a `u8` cell flags to increase the rendering time by a
            // huge margin.
            add_attr!(4, gl::UNSIGNED_BYTE, u8);

            // Background color.
            add_attr!(4, gl::UNSIGNED_BYTE, u8);

            // Cleanup.
            gl::BindVertexArray(0);
            gl::BindBuffer(gl::ARRAY_BUFFER, 0);
            gl::BindBuffer(gl::ELEMENT_ARRAY_BUFFER, 0);
        }

        let mut renderer = Self {
            program,
            rect_renderer: RectRenderer::new()?,
            vao,
            ebo,
            vbo_instance,
            atlas: Vec::new(),
            current_atlas: 0,
            active_tex: 0,
            batch: Batch::new(),
        };

        let atlas = Atlas::new(ATLAS_SIZE);
        renderer.atlas.push(atlas);

        Ok(renderer)
    }

    /// Draw all rectangles simultaneously to prevent excessive program swaps.
    pub fn draw_rects(&mut self, size_info: &SizeInfo, rects: Vec<RenderRect>) {
        if rects.is_empty() {
            return;
        }

        // Prepare rect rendering state.
        unsafe {
            // Remove padding from viewport.
            gl::Viewport(0, 0, size_info.width() as i32, size_info.height() as i32);
            gl::BlendFuncSeparate(gl::SRC_ALPHA, gl::ONE_MINUS_SRC_ALPHA, gl::SRC_ALPHA, gl::ONE);
        }

        self.rect_renderer.draw(size_info, rects);

        // Activate regular state again.
        unsafe {
            // Reset blending strategy.
            gl::BlendFunc(gl::SRC1_COLOR, gl::ONE_MINUS_SRC1_COLOR);

            // Restore viewport with padding.
            let padding_x = size_info.padding_x() as i32;
            let padding_y = size_info.padding_y() as i32;
            let width = size_info.width() as i32;
            let height = size_info.height() as i32;
            gl::Viewport(padding_x, padding_y, width - 2 * padding_x, height - 2 * padding_y);
        }
    }

<<<<<<< HEAD
    pub fn with_api<F, T>(
        &mut self,
        config: &Config,
        cursor_config: Cursor,
        props: &SizeInfo,
        func: F,
    ) -> T
=======
    pub fn with_api<F, T>(&mut self, config: &UIConfig, props: &SizeInfo, func: F) -> T
>>>>>>> 3d7b16d4
    where
        F: FnOnce(RenderApi<'_>) -> T,
    {
        unsafe {
            gl::UseProgram(self.program.id);
            self.program.set_term_uniforms(props);

            gl::BindVertexArray(self.vao);
            gl::BindBuffer(gl::ELEMENT_ARRAY_BUFFER, self.ebo);
            gl::BindBuffer(gl::ARRAY_BUFFER, self.vbo_instance);
            gl::ActiveTexture(gl::TEXTURE0);
        }

        let res = func(RenderApi {
            active_tex: &mut self.active_tex,
            batch: &mut self.batch,
            atlas: &mut self.atlas,
            current_atlas: &mut self.current_atlas,
            program: &mut self.program,
            config,
        });

        unsafe {
            gl::BindBuffer(gl::ELEMENT_ARRAY_BUFFER, 0);
            gl::BindBuffer(gl::ARRAY_BUFFER, 0);
            gl::BindVertexArray(0);

            gl::UseProgram(0);
        }

        res
    }

    pub fn with_loader<F, T>(&mut self, func: F) -> T
    where
        F: FnOnce(LoaderApi<'_>) -> T,
    {
        unsafe {
            gl::ActiveTexture(gl::TEXTURE0);
        }

        func(LoaderApi {
            active_tex: &mut self.active_tex,
            atlas: &mut self.atlas,
            current_atlas: &mut self.current_atlas,
        })
    }

    pub fn resize(&mut self, size: &SizeInfo) {
        // Viewport.
        unsafe {
            gl::Viewport(
                size.padding_x() as i32,
                size.padding_y() as i32,
                size.width() as i32 - 2 * size.padding_x() as i32,
                size.height() as i32 - 2 * size.padding_y() as i32,
            );

            // Update projection.
            gl::UseProgram(self.program.id);
            self.program.update_projection(
                size.width(),
                size.height(),
                size.padding_x(),
                size.padding_y(),
            );
            gl::UseProgram(0);
        }
    }
}

impl<'a> RenderApi<'a> {
    pub fn clear(&self, color: Rgb) {
        unsafe {
            let alpha = self.config.ui_config.background_opacity();
            gl::ClearColor(
                (f32::from(color.r) / 255.0).min(1.0) * alpha,
                (f32::from(color.g) / 255.0).min(1.0) * alpha,
                (f32::from(color.b) / 255.0).min(1.0) * alpha,
                alpha,
            );
            gl::Clear(gl::COLOR_BUFFER_BIT);
        }
    }

    #[cfg(not(any(target_os = "macos", windows)))]
    pub fn finish(&self) {
        unsafe {
            gl::Finish();
        }
    }

    fn render_batch(&mut self) {
        unsafe {
            gl::BufferSubData(
                gl::ARRAY_BUFFER,
                0,
                self.batch.size() as isize,
                self.batch.instances.as_ptr() as *const _,
            );
        }

        // Bind texture if necessary.
        if *self.active_tex != self.batch.tex {
            unsafe {
                gl::BindTexture(gl::TEXTURE_2D, self.batch.tex);
            }
            *self.active_tex = self.batch.tex;
        }

        unsafe {
            self.program.set_background_pass(true);
            gl::DrawElementsInstanced(
                gl::TRIANGLES,
                6,
                gl::UNSIGNED_INT,
                ptr::null(),
                self.batch.len() as GLsizei,
            );
            self.program.set_background_pass(false);
            gl::DrawElementsInstanced(
                gl::TRIANGLES,
                6,
                gl::UNSIGNED_INT,
                ptr::null(),
                self.batch.len() as GLsizei,
            );
        }

        self.batch.clear();
    }

    /// Render a string in a variable location. Used for printing the render timer, warnings and
    /// errors.
    pub fn render_string(
        &mut self,
        glyph_cache: &mut GlyphCache,
        line: Line,
        string: &str,
        fg: Rgb,
        bg: Option<Rgb>,
    ) {
        let bg_alpha = bg.map(|_| 1.0).unwrap_or(0.0);

        let cells = string
            .chars()
            .enumerate()
            .map(|(i, character)| RenderableCell {
                line,
                column: Column(i),
                character,
                zerowidth: None,
                flags: Flags::empty(),
                bg_alpha,
                fg,
                bg: bg.unwrap_or(Rgb { r: 0, g: 0, b: 0 }),
                is_match: false,
            })
            .collect::<Vec<_>>();

        for cell in cells {
            self.render_cell(cell, glyph_cache);
        }
    }

    #[inline]
    fn add_render_item(&mut self, cell: &mut RenderableCell, glyph: &Glyph) {
        cell.bg_alpha *= 255.;
        if !self.config.colors.opaque_background_colors {
            cell.bg_alpha *= self.config.ui_config.background_opacity();
        }
        // Flush batch if tex changing.
        if !self.batch.is_empty() && self.batch.tex != glyph.tex_id {
            self.render_batch();
        }

        self.batch.add_item(cell, glyph);

        // Render batch and clear if it's full.
        if self.batch.full() {
            self.render_batch();
        }
    }

    pub fn render_cell(&mut self, mut cell: RenderableCell, glyph_cache: &mut GlyphCache) {
<<<<<<< HEAD
        let (mut c, zerowidth) = match cell.inner {
            RenderableCellContent::Cursor(cursor_key) => {
                // Raw cell pixel buffers like cursors don't need to go through font lookup.
                let metrics = glyph_cache.metrics;
                let glyph = glyph_cache.cursor_cache.entry(cursor_key).or_insert_with(|| {
                    self.load_glyph(&cursor::get_cursor_glyph(
                        cursor_key.shape,
                        metrics,
                        self.config.ui_config.font.offset.x,
                        self.config.ui_config.font.offset.y,
                        cursor_key.is_wide,
                        self.cursor_config.thickness(),
                    ))
                });
                self.add_render_item(&mut cell, glyph);
                return;
            },
            RenderableCellContent::Chars((c, ref mut zerowidth)) => (c, zerowidth.take()),
        };

=======
>>>>>>> 3d7b16d4
        // Get font key for cell.
        let font_key = match cell.flags & Flags::BOLD_ITALIC {
            Flags::BOLD_ITALIC => glyph_cache.bold_italic_key,
            Flags::ITALIC => glyph_cache.italic_key,
            Flags::BOLD => glyph_cache.bold_key,
            _ => glyph_cache.font_key,
        };

        // Ignore hidden cells and render tabs as spaces to prevent font issues.
        let hidden = cell.flags.contains(Flags::HIDDEN);
        if cell.character == '\t' || hidden {
            cell.character = ' ';
        }

        let mut glyph_key =
            GlyphKey { font_key, size: glyph_cache.font_size, character: cell.character };

        // Add cell to batch.
<<<<<<< HEAD
        let glyph = glyph_cache.get(glyph_key, self);
        self.add_render_item(&mut cell, glyph);

        // Render visible zero-width characters.
        if let Some(zerowidth) = zerowidth.filter(|_| !hidden) {
            for c in zerowidth {
                glyph_key.c = c;
                let mut glyph = *glyph_cache.get(glyph_key, self);

                // The metrics of zero-width characters are based on rendering
                // the character after the current cell, with the anchor at the
                // right side of the preceding character. Since we render the
                // zero-width characters inside the preceding character, the
                // anchor has been moved to the right by one cell.
                glyph.left += glyph_cache.metrics.average_advance as i16;

                self.add_render_item(&mut cell, &glyph);
=======
        let glyph = glyph_cache.get(glyph_key, self, true);
        self.add_render_item(&cell, &glyph);

        // Render visible zero-width characters.
        if let Some(zerowidth) = cell.zerowidth.take().filter(|_| !hidden) {
            for character in zerowidth {
                glyph_key.character = character;
                let glyph = glyph_cache.get(glyph_key, self, false);
                self.add_render_item(&cell, &glyph);
>>>>>>> 3d7b16d4
            }
        }
    }
}

/// Load a glyph into a texture atlas.
///
/// If the current atlas is full, a new one will be created.
#[inline]
fn load_glyph(
    active_tex: &mut GLuint,
    atlas: &mut Vec<Atlas>,
    current_atlas: &mut usize,
    rasterized: &RasterizedGlyph,
) -> Glyph {
    // At least one atlas is guaranteed to be in the `self.atlas` list; thus
    // the unwrap.
    match atlas[*current_atlas].insert(rasterized, active_tex) {
        Ok(glyph) => glyph,
        Err(AtlasInsertError::Full) => {
            *current_atlas += 1;
            if *current_atlas == atlas.len() {
                let new = Atlas::new(ATLAS_SIZE);
                *active_tex = 0; // Atlas::new binds a texture. Ugh this is sloppy.
                atlas.push(new);
            }
            load_glyph(active_tex, atlas, current_atlas, rasterized)
        },
        Err(AtlasInsertError::GlyphTooLarge) => Glyph {
            tex_id: atlas[*current_atlas].id,
            multicolor: false,
            top: 0,
            left: 0,
            width: 0,
            height: 0,
            uv_bot: 0.,
            uv_left: 0.,
            uv_width: 0.,
            uv_height: 0.,
        },
    }
}

#[inline]
fn clear_atlas(atlas: &mut Vec<Atlas>, current_atlas: &mut usize) {
    for atlas in atlas.iter_mut() {
        atlas.clear();
    }
    *current_atlas = 0;
}

impl<'a> LoadGlyph for LoaderApi<'a> {
    fn load_glyph(&mut self, rasterized: &RasterizedGlyph) -> Glyph {
        load_glyph(self.active_tex, self.atlas, self.current_atlas, rasterized)
    }

    fn clear(&mut self) {
        clear_atlas(self.atlas, self.current_atlas)
    }
}

impl<'a> LoadGlyph for RenderApi<'a> {
    fn load_glyph(&mut self, rasterized: &RasterizedGlyph) -> Glyph {
        load_glyph(self.active_tex, self.atlas, self.current_atlas, rasterized)
    }

    fn clear(&mut self) {
        clear_atlas(self.atlas, self.current_atlas)
    }
}

impl<'a> Drop for RenderApi<'a> {
    fn drop(&mut self) {
        if !self.batch.is_empty() {
            self.render_batch();
        }
    }
}

impl TextShaderProgram {
    pub fn new() -> Result<TextShaderProgram, ShaderCreationError> {
        let vertex_shader = create_shader(gl::VERTEX_SHADER, TEXT_SHADER_V)?;
        let fragment_shader = create_shader(gl::FRAGMENT_SHADER, TEXT_SHADER_F)?;
        let program = create_program(vertex_shader, fragment_shader)?;

        unsafe {
            gl::DeleteShader(fragment_shader);
            gl::DeleteShader(vertex_shader);
            gl::UseProgram(program);
        }

        macro_rules! cptr {
            ($thing:expr) => {
                $thing.as_ptr() as *const _
            };
        }

        macro_rules! assert_uniform_valid {
            ($uniform:expr) => {
                assert!($uniform != gl::INVALID_VALUE as i32);
                assert!($uniform != gl::INVALID_OPERATION as i32);
            };
            ( $( $uniform:expr ),* ) => {
                $( assert_uniform_valid!($uniform); )*
            };
        }

        // get uniform locations
        let (projection, cell_dim, background) = unsafe {
            (
                gl::GetUniformLocation(program, cptr!(b"projection\0")),
                gl::GetUniformLocation(program, cptr!(b"cellDim\0")),
                gl::GetUniformLocation(program, cptr!(b"backgroundPass\0")),
            )
        };

        assert_uniform_valid!(projection, cell_dim, background);

        let shader = Self {
            id: program,
            u_projection: projection,
            u_cell_dim: cell_dim,
            u_background: background,
        };

        unsafe {
            gl::UseProgram(0);
        }

        Ok(shader)
    }

    fn update_projection(&self, width: f32, height: f32, padding_x: f32, padding_y: f32) {
        // Bounds check.
        if (width as u32) < (2 * padding_x as u32) || (height as u32) < (2 * padding_y as u32) {
            return;
        }

        // Compute scale and offset factors, from pixel to ndc space. Y is inverted.
        //   [0, width - 2 * padding_x] to [-1, 1]
        //   [height - 2 * padding_y, 0] to [-1, 1]
        let scale_x = 2. / (width - 2. * padding_x);
        let scale_y = -2. / (height - 2. * padding_y);
        let offset_x = -1.;
        let offset_y = 1.;

        unsafe {
            gl::Uniform4f(self.u_projection, offset_x, offset_y, scale_x, scale_y);
        }
    }

    fn set_term_uniforms(&self, props: &SizeInfo) {
        unsafe {
            gl::Uniform2f(self.u_cell_dim, props.cell_width(), props.cell_height());
        }
    }

    fn set_background_pass(&self, background_pass: bool) {
        let value = if background_pass { 1 } else { 0 };

        unsafe {
            gl::Uniform1i(self.u_background, value);
        }
    }
}

impl Drop for TextShaderProgram {
    fn drop(&mut self) {
        unsafe {
            gl::DeleteProgram(self.id);
        }
    }
}

pub fn create_program(vertex: GLuint, fragment: GLuint) -> Result<GLuint, ShaderCreationError> {
    unsafe {
        let program = gl::CreateProgram();
        gl::AttachShader(program, vertex);
        gl::AttachShader(program, fragment);
        gl::LinkProgram(program);

        let mut success: GLint = 0;
        gl::GetProgramiv(program, gl::LINK_STATUS, &mut success);

        if success == i32::from(gl::TRUE) {
            Ok(program)
        } else {
            Err(ShaderCreationError::Link(get_program_info_log(program)))
        }
    }
}

pub fn create_shader(kind: GLenum, source: &'static str) -> Result<GLuint, ShaderCreationError> {
    let len: [GLint; 1] = [source.len() as GLint];

    let shader = unsafe {
        let shader = gl::CreateShader(kind);
        gl::ShaderSource(shader, 1, &(source.as_ptr() as *const _), len.as_ptr());
        gl::CompileShader(shader);
        shader
    };

    let mut success: GLint = 0;
    unsafe {
        gl::GetShaderiv(shader, gl::COMPILE_STATUS, &mut success);
    }

    if success == GLint::from(gl::TRUE) {
        Ok(shader)
    } else {
        // Read log.
        let log = get_shader_info_log(shader);

        // Cleanup.
        unsafe {
            gl::DeleteShader(shader);
        }

        Err(ShaderCreationError::Compile(log))
    }
}

fn get_program_info_log(program: GLuint) -> String {
    // Get expected log length.
    let mut max_length: GLint = 0;
    unsafe {
        gl::GetProgramiv(program, gl::INFO_LOG_LENGTH, &mut max_length);
    }

    // Read the info log.
    let mut actual_length: GLint = 0;
    let mut buf: Vec<u8> = Vec::with_capacity(max_length as usize);
    unsafe {
        gl::GetProgramInfoLog(program, max_length, &mut actual_length, buf.as_mut_ptr() as *mut _);
    }

    // Build a string.
    unsafe {
        buf.set_len(actual_length as usize);
    }

    // XXX should we expect OpenGL to return garbage?
    String::from_utf8(buf).unwrap()
}

fn get_shader_info_log(shader: GLuint) -> String {
    // Get expected log length.
    let mut max_length: GLint = 0;
    unsafe {
        gl::GetShaderiv(shader, gl::INFO_LOG_LENGTH, &mut max_length);
    }

    // Read the info log.
    let mut actual_length: GLint = 0;
    let mut buf: Vec<u8> = Vec::with_capacity(max_length as usize);
    unsafe {
        gl::GetShaderInfoLog(shader, max_length, &mut actual_length, buf.as_mut_ptr() as *mut _);
    }

    // Build a string.
    unsafe {
        buf.set_len(actual_length as usize);
    }

    // XXX should we expect OpenGL to return garbage?
    String::from_utf8(buf).unwrap()
}

#[derive(Debug)]
pub enum ShaderCreationError {
    /// Error reading file.
    Io(io::Error),

    /// Error compiling shader.
    Compile(String),

    /// Problem linking.
    Link(String),
}

impl std::error::Error for ShaderCreationError {
    fn source(&self) -> Option<&(dyn std::error::Error + 'static)> {
        match self {
            ShaderCreationError::Io(err) => err.source(),
            _ => None,
        }
    }
}

impl Display for ShaderCreationError {
    fn fmt(&self, f: &mut Formatter<'_>) -> fmt::Result {
        match self {
            ShaderCreationError::Io(err) => write!(f, "Unable to read shader: {}", err),
            ShaderCreationError::Compile(log) => {
                write!(f, "Failed compiling shader: {}", log)
            },
            ShaderCreationError::Link(log) => write!(f, "Failed linking shader: {}", log),
        }
    }
}

impl From<io::Error> for ShaderCreationError {
    fn from(val: io::Error) -> Self {
        ShaderCreationError::Io(val)
    }
}

/// Manages a single texture atlas.
///
/// The strategy for filling an atlas looks roughly like this:
///
/// ```text
///                           (width, height)
///   ┌─────┬─────┬─────┬─────┬─────┐
///   │ 10  │     │     │     │     │ <- Empty spaces; can be filled while
///   │     │     │     │     │     │    glyph_height < height - row_baseline
///   ├─────┼─────┼─────┼─────┼─────┤
///   │ 5   │ 6   │ 7   │ 8   │ 9   │
///   │     │     │     │     │     │
///   ├─────┼─────┼─────┼─────┴─────┤ <- Row height is tallest glyph in row; this is
///   │ 1   │ 2   │ 3   │ 4         │    used as the baseline for the following row.
///   │     │     │     │           │ <- Row considered full when next glyph doesn't
///   └─────┴─────┴─────┴───────────┘    fit in the row.
/// (0, 0)  x->
/// ```
#[derive(Debug)]
struct Atlas {
    /// Texture id for this atlas.
    id: GLuint,

    /// Width of atlas.
    width: i32,

    /// Height of atlas.
    height: i32,

    /// Left-most free pixel in a row.
    ///
    /// This is called the extent because it is the upper bound of used pixels
    /// in a row.
    row_extent: i32,

    /// Baseline for glyphs in the current row.
    row_baseline: i32,

    /// Tallest glyph in current row.
    ///
    /// This is used as the advance when end of row is reached.
    row_tallest: i32,
}

/// Error that can happen when inserting a texture to the Atlas.
enum AtlasInsertError {
    /// Texture atlas is full.
    Full,

    /// The glyph cannot fit within a single texture.
    GlyphTooLarge,
}

impl Atlas {
    fn new(size: i32) -> Self {
        let mut id: GLuint = 0;
        unsafe {
            gl::PixelStorei(gl::UNPACK_ALIGNMENT, 1);
            gl::GenTextures(1, &mut id);
            gl::BindTexture(gl::TEXTURE_2D, id);
            // Use RGBA texture for both normal and emoji glyphs, since it has no performance
            // impact.
            gl::TexImage2D(
                gl::TEXTURE_2D,
                0,
                gl::RGBA as i32,
                size,
                size,
                0,
                gl::RGBA,
                gl::UNSIGNED_BYTE,
                ptr::null(),
            );

            gl::TexParameteri(gl::TEXTURE_2D, gl::TEXTURE_WRAP_S, gl::CLAMP_TO_EDGE as i32);
            gl::TexParameteri(gl::TEXTURE_2D, gl::TEXTURE_WRAP_T, gl::CLAMP_TO_EDGE as i32);
            gl::TexParameteri(gl::TEXTURE_2D, gl::TEXTURE_MIN_FILTER, gl::LINEAR as i32);
            gl::TexParameteri(gl::TEXTURE_2D, gl::TEXTURE_MAG_FILTER, gl::LINEAR as i32);

            gl::BindTexture(gl::TEXTURE_2D, 0);
        }

        Self { id, width: size, height: size, row_extent: 0, row_baseline: 0, row_tallest: 0 }
    }

    pub fn clear(&mut self) {
        self.row_extent = 0;
        self.row_baseline = 0;
        self.row_tallest = 0;
    }

    /// Insert a RasterizedGlyph into the texture atlas.
    pub fn insert(
        &mut self,
        glyph: &RasterizedGlyph,
        active_tex: &mut u32,
    ) -> Result<Glyph, AtlasInsertError> {
        if glyph.width > self.width || glyph.height > self.height {
            return Err(AtlasInsertError::GlyphTooLarge);
        }

        // If there's not enough room in current row, go onto next one.
        if !self.room_in_row(&glyph) {
            self.advance_row()?;
        }

        // If there's still not room, there's nothing that can be done here..
        if !self.room_in_row(&glyph) {
            return Err(AtlasInsertError::Full);
        }

        // There appears to be room; load the glyph.
        Ok(self.insert_inner(glyph, active_tex))
    }

    /// Insert the glyph without checking for room.
    ///
    /// Internal function for use once atlas has been checked for space. GL
    /// errors could still occur at this point if we were checking for them;
    /// hence, the Result.
    fn insert_inner(&mut self, glyph: &RasterizedGlyph, active_tex: &mut u32) -> Glyph {
        let offset_y = self.row_baseline;
        let offset_x = self.row_extent;
        let height = glyph.height as i32;
        let width = glyph.width as i32;
        let multicolor;

        unsafe {
            gl::BindTexture(gl::TEXTURE_2D, self.id);

            // Load data into OpenGL.
            let (format, buffer) = match &glyph.buffer {
                BitmapBuffer::RGB(buffer) => {
                    multicolor = false;
                    (gl::RGB, buffer)
                },
                BitmapBuffer::RGBA(buffer) => {
                    multicolor = true;
                    (gl::RGBA, buffer)
                },
            };

            gl::TexSubImage2D(
                gl::TEXTURE_2D,
                0,
                offset_x,
                offset_y,
                width,
                height,
                format,
                gl::UNSIGNED_BYTE,
                buffer.as_ptr() as *const _,
            );

            gl::BindTexture(gl::TEXTURE_2D, 0);
            *active_tex = 0;
        }

        // Update Atlas state.
        self.row_extent = offset_x + width;
        if height > self.row_tallest {
            self.row_tallest = height;
        }

        // Generate UV coordinates.
        let uv_bot = offset_y as f32 / self.height as f32;
        let uv_left = offset_x as f32 / self.width as f32;
        let uv_height = height as f32 / self.height as f32;
        let uv_width = width as f32 / self.width as f32;

        Glyph {
            tex_id: self.id,
            multicolor,
            top: glyph.top as i16,
            left: glyph.left as i16,
            width: width as i16,
            height: height as i16,
            uv_bot,
            uv_left,
            uv_width,
            uv_height,
        }
    }

    /// Check if there's room in the current row for given glyph.
    fn room_in_row(&self, raw: &RasterizedGlyph) -> bool {
        let next_extent = self.row_extent + raw.width as i32;
        let enough_width = next_extent <= self.width;
        let enough_height = (raw.height as i32) < (self.height - self.row_baseline);

        enough_width && enough_height
    }

    /// Mark current row as finished and prepare to insert into the next row.
    fn advance_row(&mut self) -> Result<(), AtlasInsertError> {
        let advance_to = self.row_baseline + self.row_tallest;
        if self.height - advance_to <= 0 {
            return Err(AtlasInsertError::Full);
        }

        self.row_baseline = advance_to;
        self.row_extent = 0;
        self.row_tallest = 0;

        Ok(())
    }
}<|MERGE_RESOLUTION|>--- conflicted
+++ resolved
@@ -21,13 +21,8 @@
 use alacritty_terminal::term::SizeInfo;
 
 use crate::config::font::{Font, FontDescription};
-<<<<<<< HEAD
 use crate::config::ui_config::Delta;
 use crate::config::Config;
-use crate::cursor;
-=======
-use crate::config::ui_config::{Delta, UIConfig};
->>>>>>> 3d7b16d4
 use crate::gl;
 use crate::gl::types::*;
 use crate::renderer::rects::{RectRenderer, RenderRect};
@@ -454,12 +449,7 @@
     atlas: &'a mut Vec<Atlas>,
     current_atlas: &'a mut usize,
     program: &'a mut TextShaderProgram,
-<<<<<<< HEAD
     config: &'a Config,
-    cursor_config: Cursor,
-=======
-    config: &'a UIConfig,
->>>>>>> 3d7b16d4
 }
 
 #[derive(Debug)]
@@ -693,17 +683,7 @@
         }
     }
 
-<<<<<<< HEAD
-    pub fn with_api<F, T>(
-        &mut self,
-        config: &Config,
-        cursor_config: Cursor,
-        props: &SizeInfo,
-        func: F,
-    ) -> T
-=======
-    pub fn with_api<F, T>(&mut self, config: &UIConfig, props: &SizeInfo, func: F) -> T
->>>>>>> 3d7b16d4
+    pub fn with_api<F, T>(&mut self, config: &Config, props: &SizeInfo, func: F) -> T
     where
         F: FnOnce(RenderApi<'_>) -> T,
     {
@@ -889,29 +869,6 @@
     }
 
     pub fn render_cell(&mut self, mut cell: RenderableCell, glyph_cache: &mut GlyphCache) {
-<<<<<<< HEAD
-        let (mut c, zerowidth) = match cell.inner {
-            RenderableCellContent::Cursor(cursor_key) => {
-                // Raw cell pixel buffers like cursors don't need to go through font lookup.
-                let metrics = glyph_cache.metrics;
-                let glyph = glyph_cache.cursor_cache.entry(cursor_key).or_insert_with(|| {
-                    self.load_glyph(&cursor::get_cursor_glyph(
-                        cursor_key.shape,
-                        metrics,
-                        self.config.ui_config.font.offset.x,
-                        self.config.ui_config.font.offset.y,
-                        cursor_key.is_wide,
-                        self.cursor_config.thickness(),
-                    ))
-                });
-                self.add_render_item(&mut cell, glyph);
-                return;
-            },
-            RenderableCellContent::Chars((c, ref mut zerowidth)) => (c, zerowidth.take()),
-        };
-
-=======
->>>>>>> 3d7b16d4
         // Get font key for cell.
         let font_key = match cell.flags & Flags::BOLD_ITALIC {
             Flags::BOLD_ITALIC => glyph_cache.bold_italic_key,
@@ -930,35 +887,15 @@
             GlyphKey { font_key, size: glyph_cache.font_size, character: cell.character };
 
         // Add cell to batch.
-<<<<<<< HEAD
-        let glyph = glyph_cache.get(glyph_key, self);
-        self.add_render_item(&mut cell, glyph);
-
-        // Render visible zero-width characters.
-        if let Some(zerowidth) = zerowidth.filter(|_| !hidden) {
-            for c in zerowidth {
-                glyph_key.c = c;
-                let mut glyph = *glyph_cache.get(glyph_key, self);
-
-                // The metrics of zero-width characters are based on rendering
-                // the character after the current cell, with the anchor at the
-                // right side of the preceding character. Since we render the
-                // zero-width characters inside the preceding character, the
-                // anchor has been moved to the right by one cell.
-                glyph.left += glyph_cache.metrics.average_advance as i16;
-
-                self.add_render_item(&mut cell, &glyph);
-=======
         let glyph = glyph_cache.get(glyph_key, self, true);
-        self.add_render_item(&cell, &glyph);
+        self.add_render_item(&mut cell, &glyph);
 
         // Render visible zero-width characters.
         if let Some(zerowidth) = cell.zerowidth.take().filter(|_| !hidden) {
             for character in zerowidth {
                 glyph_key.character = character;
                 let glyph = glyph_cache.get(glyph_key, self, false);
-                self.add_render_item(&cell, &glyph);
->>>>>>> 3d7b16d4
+                self.add_render_item(&mut cell, &glyph);
             }
         }
     }
