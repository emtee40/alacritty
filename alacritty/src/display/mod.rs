//! The display subsystem including window management, font rasterization, and
//! GPU drawing.

use std::cmp::min;
use std::convert::TryFrom;
use std::f64;
use std::fmt::{self, Formatter};
#[cfg(all(feature = "wayland", not(any(target_os = "macos", windows))))]
use std::sync::atomic::Ordering;
use std::time::Instant;

use glutin::dpi::{PhysicalPosition, PhysicalSize};
use glutin::event::ModifiersState;
use glutin::event_loop::EventLoop;
#[cfg(not(any(target_os = "macos", windows)))]
use glutin::platform::unix::EventLoopWindowTargetExtUnix;
use glutin::window::CursorIcon;
use log::{debug, info};
use parking_lot::MutexGuard;
use unicode_width::UnicodeWidthChar;
#[cfg(all(feature = "wayland", not(any(target_os = "macos", windows))))]
use wayland_client::{Display as WaylandDisplay, EventQueue};

use crossfont::{self, Rasterize, Rasterizer};

use alacritty_terminal::ansi::NamedColor;
use alacritty_terminal::event::{EventListener, OnResize};
use alacritty_terminal::grid::Dimensions as _;
use alacritty_terminal::index::{Column, Direction, Line, Point};
use alacritty_terminal::selection::Selection;
use alacritty_terminal::term::cell::Flags;
use alacritty_terminal::term::{SizeInfo, Term, TermMode, MIN_COLUMNS, MIN_SCREEN_LINES};

use crate::config::font::Font;
use crate::config::window::Dimensions;
#[cfg(not(windows))]
use crate::config::window::StartupMode;
use crate::config::Config;
use crate::display::bell::VisualBell;
use crate::display::color::List;
use crate::display::content::RenderableContent;
use crate::display::cursor::IntoRects;
use crate::display::hint::{HintMatch, HintState};
use crate::display::meter::Meter;
use crate::display::window::Window;
use crate::event::{Mouse, SearchState};
use crate::message_bar::{MessageBuffer, MessageType};
use crate::renderer::rects::{RenderLines, RenderRect};
use crate::renderer::{self, GlyphCache, QuadRenderer};

pub mod content;
pub mod cursor;
pub mod hint;
pub mod window;

mod bell;
mod color;
mod meter;
#[cfg(all(feature = "wayland", not(any(target_os = "macos", windows))))]
mod wayland_theme;

/// Maximum number of linewraps followed outside of the viewport during search highlighting.
pub const MAX_SEARCH_LINES: usize = 100;

/// Label for the forward terminal search bar.
const FORWARD_SEARCH_LABEL: &str = "Search: ";

/// Label for the backward terminal search bar.
const BACKWARD_SEARCH_LABEL: &str = "Backward Search: ";

#[derive(Debug)]
pub enum Error {
    /// Error with window management.
    Window(window::Error),

    /// Error dealing with fonts.
    Font(crossfont::Error),

    /// Error in renderer.
    Render(renderer::Error),

    /// Error during buffer swap.
    ContextError(glutin::ContextError),
}

impl std::error::Error for Error {
    fn source(&self) -> Option<&(dyn std::error::Error + 'static)> {
        match self {
            Error::Window(err) => err.source(),
            Error::Font(err) => err.source(),
            Error::Render(err) => err.source(),
            Error::ContextError(err) => err.source(),
        }
    }
}

impl fmt::Display for Error {
    fn fmt(&self, f: &mut Formatter<'_>) -> fmt::Result {
        match self {
            Error::Window(err) => err.fmt(f),
            Error::Font(err) => err.fmt(f),
            Error::Render(err) => err.fmt(f),
            Error::ContextError(err) => err.fmt(f),
        }
    }
}

impl From<window::Error> for Error {
    fn from(val: window::Error) -> Self {
        Error::Window(val)
    }
}

impl From<crossfont::Error> for Error {
    fn from(val: crossfont::Error) -> Self {
        Error::Font(val)
    }
}

impl From<renderer::Error> for Error {
    fn from(val: renderer::Error) -> Self {
        Error::Render(val)
    }
}

impl From<glutin::ContextError> for Error {
    fn from(val: glutin::ContextError) -> Self {
        Error::ContextError(val)
    }
}

#[derive(Default, Clone, Debug, PartialEq)]
pub struct DisplayUpdate {
    pub dirty: bool,

    dimensions: Option<PhysicalSize<u32>>,
    cursor_dirty: bool,
    font: Option<Font>,
}

impl DisplayUpdate {
    pub fn dimensions(&self) -> Option<PhysicalSize<u32>> {
        self.dimensions
    }

    pub fn font(&self) -> Option<&Font> {
        self.font.as_ref()
    }

    pub fn cursor_dirty(&self) -> bool {
        self.cursor_dirty
    }

    pub fn set_dimensions(&mut self, dimensions: PhysicalSize<u32>) {
        self.dimensions = Some(dimensions);
        self.dirty = true;
    }

    pub fn set_font(&mut self, font: Font) {
        self.font = Some(font);
        self.dirty = true;
    }

    pub fn set_cursor_dirty(&mut self) {
        self.cursor_dirty = true;
        self.dirty = true;
    }
}

/// The display wraps a window, font rasterizer, and GPU renderer.
pub struct Display {
    pub size_info: SizeInfo,
    pub window: Window,

    /// Hint highlighted by the mouse.
    pub highlighted_hint: Option<HintMatch>,

    /// Hint highlighted by the vi mode cursor.
    pub vi_highlighted_hint: Option<HintMatch>,

    #[cfg(all(feature = "wayland", not(any(target_os = "macos", windows))))]
    pub wayland_event_queue: Option<EventQueue>,

    #[cfg(not(any(target_os = "macos", windows)))]
    pub is_x11: bool,

    /// UI cursor visibility for blinking.
    pub cursor_hidden: bool,

    pub visual_bell: VisualBell,

    /// Mapped RGB values for each terminal color.
    pub colors: List,

    /// State of the keyboard hints.
    pub hint_state: HintState,

    renderer: QuadRenderer,
    glyph_cache: GlyphCache,
    meter: Meter,
}

impl Display {
    pub fn new<E>(config: &Config, event_loop: &EventLoop<E>) -> Result<Display, Error> {
        #[cfg(any(not(feature = "x11"), target_os = "macos", windows))]
        let is_x11 = false;
        #[cfg(all(feature = "x11", not(any(target_os = "macos", windows))))]
        let is_x11 = event_loop.is_x11();

        // Guess DPR based on first monitor. On Wayland the initial frame always renders at a DPR
        // of 1.
        let estimated_dpr = if cfg!(any(target_os = "macos", windows)) || is_x11 {
            event_loop.available_monitors().next().map(|m| m.scale_factor()).unwrap_or(1.)
        } else {
            1.
        };

        // Guess the target window dimensions.
        let metrics = GlyphCache::static_metrics(config.ui_config.font.clone(), estimated_dpr)?;
        let (cell_width, cell_height) = compute_cell_size(config, &metrics);

        // Guess the target window size if the user has specified the number of lines/columns.
        let dimensions = config.ui_config.window.dimensions();
        let estimated_size = dimensions.map(|dimensions| {
            window_size(config, dimensions, cell_width, cell_height, estimated_dpr)
        });

        debug!("Estimated DPR: {}", estimated_dpr);
        debug!("Estimated window size: {:?}", estimated_size);
        debug!("Estimated cell size: {} x {}", cell_width, cell_height);

        #[cfg(all(feature = "wayland", not(any(target_os = "macos", windows))))]
        let mut wayland_event_queue = None;

        // Initialize Wayland event queue, to handle Wayland callbacks.
        #[cfg(all(feature = "wayland", not(any(target_os = "macos", windows))))]
        if let Some(display) = event_loop.wayland_display() {
            let display = unsafe { WaylandDisplay::from_external_display(display as _) };
            wayland_event_queue = Some(display.create_event_queue());
        }

        // Spawn the Alacritty window.
        let mut window = Window::new(
            event_loop,
            &config,
            estimated_size,
            #[cfg(all(feature = "wayland", not(any(target_os = "macos", windows))))]
            wayland_event_queue.as_ref(),
        )?;

        info!("Device pixel ratio: {}", window.dpr);

        // Create renderer.
        let mut renderer = QuadRenderer::new()?;

        let (glyph_cache, cell_width, cell_height) =
            Self::new_glyph_cache(window.dpr, &mut renderer, config)?;

        if let Some(dimensions) = dimensions {
            if (estimated_dpr - window.dpr).abs() < f64::EPSILON {
                info!("Estimated DPR correctly, skipping resize");
            } else {
                // Resize the window again if the DPR was not estimated correctly.
                let size = window_size(config, dimensions, cell_width, cell_height, window.dpr);
                window.set_inner_size(size);
            }
        }

        let padding = config.ui_config.window.padding(window.dpr);
        let viewport_size = window.inner_size();

        // Create new size with at least one column and row.
        let size_info = SizeInfo::new(
            viewport_size.width as f32,
            viewport_size.height as f32,
            cell_width,
            cell_height,
            padding.0,
            padding.1,
            config.ui_config.window.dynamic_padding && dimensions.is_none(),
        );

        info!("Cell size: {} x {}", cell_width, cell_height);
        info!("Padding: {} x {}", size_info.padding_x(), size_info.padding_y());
        info!("Width: {}, Height: {}", size_info.width(), size_info.height());

        // Update OpenGL projection.
        renderer.resize(&size_info);

        // Clear screen.
        let background_color = config.ui_config.colors.primary.background;
        renderer.with_api(&config.ui_config, &size_info, |api| {
            api.clear(background_color);
        });

        // Set subpixel anti-aliasing.
        #[cfg(target_os = "macos")]
        crossfont::set_font_smoothing(config.ui_config.font.use_thin_strokes);

        // Disable shadows for transparent windows on macOS.
        #[cfg(target_os = "macos")]
        window.set_has_shadow(config.ui_config.background_opacity() >= 1.0);

        // On Wayland we can safely ignore this call, since the window isn't visible until you
        // actually draw something into it and commit those changes.
        #[cfg(not(any(target_os = "macos", windows)))]
        if is_x11 {
            window.swap_buffers();
            renderer.with_api(&config.ui_config, &size_info, |api| {
                api.finish();
            });
        }

        window.set_visible(true);

        // Set window position.
        //
        // TODO: replace `set_position` with `with_position` once available.
        // Upstream issue: https://github.com/rust-windowing/winit/issues/806.
        if let Some(position) = config.ui_config.window.position {
            window.set_outer_position(PhysicalPosition::from((position.x, position.y)));
        }

        #[allow(clippy::single_match)]
        #[cfg(not(windows))]
        match config.ui_config.window.startup_mode {
            #[cfg(target_os = "macos")]
            StartupMode::SimpleFullscreen => window.set_simple_fullscreen(true),
            #[cfg(not(target_os = "macos"))]
            StartupMode::Maximized if is_x11 => window.set_maximized(true),
            _ => (),
        }

        let hint_state = HintState::new(config.ui_config.hints.alphabet());

        Ok(Self {
            window,
            renderer,
            glyph_cache,
            hint_state,
            meter: Meter::new(),
            size_info,
            highlighted_hint: None,
            vi_highlighted_hint: None,
            #[cfg(not(any(target_os = "macos", windows)))]
            is_x11,
            #[cfg(all(feature = "wayland", not(any(target_os = "macos", windows))))]
            wayland_event_queue,
            cursor_hidden: false,
            visual_bell: VisualBell::from(&config.ui_config.bell),
            colors: List::from(&config.ui_config.colors),
        })
    }

    fn new_glyph_cache(
        dpr: f64,
        renderer: &mut QuadRenderer,
        config: &Config,
    ) -> Result<(GlyphCache, f32, f32), Error> {
        let font = config.ui_config.font.clone();
        let rasterizer = Rasterizer::new(dpr as f32, config.ui_config.font.use_thin_strokes)?;

        // Initialize glyph cache.
        let glyph_cache = {
            info!("Initializing glyph cache...");
            let init_start = Instant::now();

            let cache =
                renderer.with_loader(|mut api| GlyphCache::new(rasterizer, &font, &mut api))?;

            let stop = init_start.elapsed();
            let stop_f = stop.as_secs() as f64 + f64::from(stop.subsec_nanos()) / 1_000_000_000f64;
            info!("... finished initializing glyph cache in {}s", stop_f);

            cache
        };

        // Need font metrics to resize the window properly. This suggests to me the
        // font metrics should be computed before creating the window in the first
        // place so that a resize is not needed.
        let (cw, ch) = compute_cell_size(config, &glyph_cache.font_metrics());

        Ok((glyph_cache, cw, ch))
    }

    /// Update font size and cell dimensions.
    ///
    /// This will return a tuple of the cell width and height.
    fn update_glyph_cache(&mut self, config: &Config, font: &Font) -> (f32, f32) {
        let cache = &mut self.glyph_cache;
        let dpr = self.window.dpr;

        self.renderer.with_loader(|mut api| {
            let _ = cache.update_font_size(font, dpr, &mut api);
        });

        // Compute new cell sizes.
        compute_cell_size(config, &self.glyph_cache.font_metrics())
    }

    /// Clear glyph cache.
    fn clear_glyph_cache(&mut self) {
        let cache = &mut self.glyph_cache;
        self.renderer.with_loader(|mut api| {
            cache.clear_glyph_cache(&mut api);
        });
    }

    /// Process update events.
    pub fn handle_update<T>(
        &mut self,
        terminal: &mut Term<T>,
        pty_resize_handle: &mut dyn OnResize,
        message_buffer: &MessageBuffer,
        search_active: bool,
        config: &Config,
        update_pending: DisplayUpdate,
    ) where
        T: EventListener,
    {
        let (mut cell_width, mut cell_height) =
            (self.size_info.cell_width(), self.size_info.cell_height());

        // Update font size and cell dimensions.
        if let Some(font) = update_pending.font() {
            let cell_dimensions = self.update_glyph_cache(config, font);
            cell_width = cell_dimensions.0;
            cell_height = cell_dimensions.1;

            info!("Cell size: {} x {}", cell_width, cell_height);
        } else if update_pending.cursor_dirty() {
            self.clear_glyph_cache();
        }

        let (mut width, mut height) = (self.size_info.width(), self.size_info.height());
        if let Some(dimensions) = update_pending.dimensions() {
            width = dimensions.width as f32;
            height = dimensions.height as f32;
        }

        let padding = config.ui_config.window.padding(self.window.dpr);

        self.size_info = SizeInfo::new(
            width,
            height,
            cell_width,
            cell_height,
            padding.0,
            padding.1,
            config.ui_config.window.dynamic_padding,
        );

        // Update number of column/lines in the viewport.
        let message_bar_lines =
            message_buffer.message().map(|m| m.text(&self.size_info).len()).unwrap_or(0);
        let search_lines = if search_active { 1 } else { 0 };
        self.size_info.reserve_lines(message_bar_lines + search_lines);

        // Resize PTY.
        pty_resize_handle.on_resize(&self.size_info);

        // Resize terminal.
        terminal.resize(self.size_info);

        // Resize renderer.
        let physical =
            PhysicalSize::new(self.size_info.width() as u32, self.size_info.height() as u32);
        self.window.resize(physical);
        self.renderer.resize(&self.size_info);

        info!("Padding: {} x {}", self.size_info.padding_x(), self.size_info.padding_y());
        info!("Width: {}, Height: {}", self.size_info.width(), self.size_info.height());
    }

    /// Draw the screen.
    ///
    /// A reference to Term whose state is being drawn must be provided.
    ///
    /// This call may block if vsync is enabled.
    pub fn draw<T: EventListener>(
        &mut self,
        mut terminal: MutexGuard<'_, Term<T>>,
        message_buffer: &MessageBuffer,
        config: &Config,
        search_state: &SearchState,
    ) {
        // Collect renderable content before the terminal is dropped.
        let mut content = RenderableContent::new(config, self, &terminal, search_state);
        let mut grid_cells = Vec::new();
        while let Some(cell) = content.next() {
            grid_cells.push(cell);
        }
        let background_color = content.color(NamedColor::Background as usize);
        let display_offset = content.display_offset();
        let cursor = content.cursor();

        let cursor_point = terminal.grid().cursor.point;
        let total_lines = terminal.grid().total_lines();
        let metrics = self.glyph_cache.font_metrics();
        let size_info = self.size_info;

        let vi_mode = terminal.mode().contains(TermMode::VI);
        let vi_mode_cursor = if vi_mode { Some(terminal.vi_mode_cursor) } else { None };

        let graphics_queues = terminal.graphics_take_queues();

        // Drop terminal as early as possible to free lock.
        drop(terminal);

        self.renderer.with_api(&config.ui_config, &size_info, |api| {
            api.clear(background_color);
        });

        if let Some(graphics_queues) = graphics_queues {
            self.renderer.graphics_run_updates(graphics_queues, &size_info);
        }

        let mut lines = RenderLines::new();
<<<<<<< HEAD
        let mut urls = Urls::new();
        let mut graphics_list = renderer::graphics::RenderList::default();
=======
>>>>>>> 28abb1f9

        // Draw grid.
        {
            let _sampler = self.meter.sampler();

            let glyph_cache = &mut self.glyph_cache;
            let highlighted_hint = &self.highlighted_hint;
            let vi_highlighted_hint = &self.vi_highlighted_hint;
            self.renderer.with_api(&config.ui_config, &size_info, |mut api| {
                // Iterate over all non-empty cells in the grid.
                for mut cell in grid_cells {
                    // Underline hints hovered by mouse or vi mode cursor.
                    let point = viewport_to_point(display_offset, cell.point);
                    if highlighted_hint.as_ref().map_or(false, |h| h.bounds.contains(&point))
                        || vi_highlighted_hint.as_ref().map_or(false, |h| h.bounds.contains(&point))
                    {
                        cell.flags.insert(Flags::UNDERLINE);
                    }

                    // Update underline/strikeout.
                    lines.update(&cell);

                    // Track any graphic present in the cell.
                    graphics_list.update(&cell);

                    // Draw the cell.
                    api.render_cell(cell, glyph_cache);
                }
            });
        }

        self.renderer.graphics_draw(graphics_list, &size_info);

        let mut rects = lines.rects(&metrics, &size_info);

        if let Some(vi_mode_cursor) = vi_mode_cursor {
            // Indicate vi mode by showing the cursor's position in the top right corner.
            let vi_point = vi_mode_cursor.point;
            let line = (-vi_point.line.0 + size_info.bottommost_line().0) as usize;
            self.draw_line_indicator(config, &size_info, total_lines, Some(vi_point), line);
        } else if search_state.regex().is_some() {
            // Show current display offset in vi-less search to indicate match position.
            self.draw_line_indicator(config, &size_info, total_lines, None, display_offset);
        }

        // Push the cursor rects for rendering.
        if let Some(cursor) = cursor {
            for rect in cursor.rects(&size_info, config.cursor.thickness()) {
                rects.push(rect);
            }
        }

        // Push visual bell after url/underline/strikeout rects.
        let visual_bell_intensity = self.visual_bell.intensity();
        if visual_bell_intensity != 0. {
            let visual_bell_rect = RenderRect::new(
                0.,
                0.,
                size_info.width(),
                size_info.height(),
                config.ui_config.bell.color,
                visual_bell_intensity as f32,
            );
            rects.push(visual_bell_rect);
        }

        if let Some(message) = message_buffer.message() {
            let search_offset = if search_state.regex().is_some() { 1 } else { 0 };
            let text = message.text(&size_info);

            // Create a new rectangle for the background.
            let start_line = size_info.screen_lines() + search_offset;
            let y = size_info.cell_height().mul_add(start_line as f32, size_info.padding_y());

            let bg = match message.ty() {
                MessageType::Error => config.ui_config.colors.normal.red,
                MessageType::Warning => config.ui_config.colors.normal.yellow,
            };

            let message_bar_rect =
                RenderRect::new(0., y, size_info.width(), size_info.height() - y, bg, 1.);

            // Push message_bar in the end, so it'll be above all other content.
            rects.push(message_bar_rect);

            // Draw rectangles.
            self.renderer.draw_rects(&size_info, rects);

            // Relay messages to the user.
            let glyph_cache = &mut self.glyph_cache;
            let fg = config.ui_config.colors.primary.background;
            for (i, message_text) in text.iter().enumerate() {
                let point = Point::new(start_line + i, Column(0));
                self.renderer.with_api(&config.ui_config, &size_info, |mut api| {
                    api.render_string(glyph_cache, point, fg, bg, &message_text);
                });
            }
        } else {
            // Draw rectangles.
            self.renderer.draw_rects(&size_info, rects);
        }

        self.draw_render_timer(config, &size_info);

        // Handle search and IME positioning.
        let ime_position = match search_state.regex() {
            Some(regex) => {
                let search_label = match search_state.direction() {
                    Direction::Right => FORWARD_SEARCH_LABEL,
                    Direction::Left => BACKWARD_SEARCH_LABEL,
                };

                let search_text = Self::format_search(&size_info, regex, search_label);

                // Render the search bar.
                self.draw_search(config, &size_info, &search_text);

                // Compute IME position.
                let line = Line(size_info.screen_lines() as i32 + 1);
                Point::new(line, Column(search_text.chars().count() - 1))
            },
            None => cursor_point,
        };

        // Update IME position.
        self.window.update_ime_position(ime_position, &self.size_info);

        // Frame event should be requested before swaping buffers, since it requires surface
        // `commit`, which is done by swap buffers under the hood.
        #[cfg(all(feature = "wayland", not(any(target_os = "macos", windows))))]
        self.request_frame(&self.window);

        self.window.swap_buffers();

        #[cfg(all(feature = "x11", not(any(target_os = "macos", windows))))]
        if self.is_x11 {
            // On X11 `swap_buffers` does not block for vsync. However the next OpenGl command
            // will block to synchronize (this is `glClear` in Alacritty), which causes a
            // permanent one frame delay.
            self.renderer.with_api(&config.ui_config, &size_info, |api| {
                api.finish();
            });
        }
    }

    /// Update to a new configuration.
    pub fn update_config(&mut self, config: &Config) {
        self.visual_bell.update_config(&config.ui_config.bell);
        self.colors = List::from(&config.ui_config.colors);
    }

    /// Update the mouse/vi mode cursor hint highlighting.
    pub fn update_highlighted_hints<T>(
        &mut self,
        term: &Term<T>,
        config: &Config,
        mouse: &Mouse,
        modifiers: ModifiersState,
    ) {
        // Update vi mode cursor hint.
        if term.mode().contains(TermMode::VI) {
            let mods = ModifiersState::all();
            let point = term.vi_mode_cursor.point;
            self.vi_highlighted_hint = hint::highlighted_at(&term, config, point, mods);
        } else {
            self.vi_highlighted_hint = None;
        }

        // Abort if mouse highlighting conditions are not met.
        if !mouse.inside_text_area || !term.selection.as_ref().map_or(true, Selection::is_empty) {
            self.highlighted_hint = None;
            return;
        }

        // Find highlighted hint at mouse position.
        let point = mouse.point(&self.size_info, term.grid().display_offset());
        let highlighted_hint = hint::highlighted_at(&term, config, point, modifiers);

        // Update cursor shape.
        if highlighted_hint.is_some() {
            self.window.set_mouse_cursor(CursorIcon::Hand);
        } else if self.highlighted_hint.is_some() {
            if term.mode().intersects(TermMode::MOUSE_MODE) && !term.mode().contains(TermMode::VI) {
                self.window.set_mouse_cursor(CursorIcon::Default);
            } else {
                self.window.set_mouse_cursor(CursorIcon::Text);
            }
        }

        self.highlighted_hint = highlighted_hint;
    }

    /// Format search regex to account for the cursor and fullwidth characters.
    fn format_search(size_info: &SizeInfo, search_regex: &str, search_label: &str) -> String {
        // Add spacers for wide chars.
        let mut formatted_regex = String::with_capacity(search_regex.len());
        for c in search_regex.chars() {
            formatted_regex.push(c);
            if c.width() == Some(2) {
                formatted_regex.push(' ');
            }
        }

        // Add cursor to show whitespace.
        formatted_regex.push('_');

        // Truncate beginning of the search regex if it exceeds the viewport width.
        let num_cols = size_info.columns();
        let label_len = search_label.chars().count();
        let regex_len = formatted_regex.chars().count();
        let truncate_len = min((regex_len + label_len).saturating_sub(num_cols), regex_len);
        let index = formatted_regex.char_indices().nth(truncate_len).map(|(i, _c)| i).unwrap_or(0);
        let truncated_regex = &formatted_regex[index..];

        // Add search label to the beginning of the search regex.
        let mut bar_text = format!("{}{}", search_label, truncated_regex);

        // Make sure the label alone doesn't exceed the viewport width.
        bar_text.truncate(num_cols);

        bar_text
    }

    /// Draw current search regex.
    fn draw_search(&mut self, config: &Config, size_info: &SizeInfo, text: &str) {
        let glyph_cache = &mut self.glyph_cache;
        let num_cols = size_info.columns();

        // Assure text length is at least num_cols.
        let text = format!("{:<1$}", text, num_cols);

        let point = Point::new(size_info.screen_lines(), Column(0));
        let fg = config.ui_config.colors.search_bar_foreground();
        let bg = config.ui_config.colors.search_bar_background();

        self.renderer.with_api(&config.ui_config, &size_info, |mut api| {
            api.render_string(glyph_cache, point, fg, bg, &text);
        });
    }

    /// Draw render timer.
    fn draw_render_timer(&mut self, config: &Config, size_info: &SizeInfo) {
        if !config.ui_config.debug.render_timer {
            return;
        }

        let glyph_cache = &mut self.glyph_cache;

        let timing = format!("{:.3} usec", self.meter.average());
        let point = Point::new(size_info.screen_lines().saturating_sub(2), Column(0));
        let fg = config.ui_config.colors.primary.background;
        let bg = config.ui_config.colors.normal.red;

        self.renderer.with_api(&config.ui_config, &size_info, |mut api| {
            api.render_string(glyph_cache, point, fg, bg, &timing);
        });
    }

    /// Draw an indicator for the position of a line in history.
    fn draw_line_indicator(
        &mut self,
        config: &Config,
        size_info: &SizeInfo,
        total_lines: usize,
        vi_mode_point: Option<Point>,
        line: usize,
    ) {
        let text = format!("[{}/{}]", line, total_lines - 1);
        let column = Column(size_info.columns().saturating_sub(text.len()));
        let colors = &config.ui_config.colors;
        let fg = colors.line_indicator.foreground.unwrap_or(colors.primary.background);
        let bg = colors.line_indicator.background.unwrap_or(colors.primary.foreground);

        // Do not render anything if it would obscure the vi mode cursor.
        if vi_mode_point.map_or(true, |point| point.line != 0 || point.column < column) {
            let glyph_cache = &mut self.glyph_cache;
            self.renderer.with_api(&config.ui_config, &size_info, |mut api| {
                api.render_string(glyph_cache, Point::new(0, column), fg, bg, &text);
            });
        }
    }

    /// Requst a new frame for a window on Wayland.
    #[inline]
    #[cfg(all(feature = "wayland", not(any(target_os = "macos", windows))))]
    fn request_frame(&self, window: &Window) {
        let surface = match window.wayland_surface() {
            Some(surface) => surface,
            None => return,
        };

        let should_draw = self.window.should_draw.clone();

        // Mark that window was drawn.
        should_draw.store(false, Ordering::Relaxed);

        // Request a new frame.
        surface.frame().quick_assign(move |_, _, _| {
            should_draw.store(true, Ordering::Relaxed);
        });
    }
}

/// Convert a terminal point to a viewport relative point.
pub fn point_to_viewport(display_offset: usize, point: Point) -> Option<Point<usize>> {
    let viewport_line = point.line.0 + display_offset as i32;
    usize::try_from(viewport_line).ok().map(|line| Point::new(line, point.column))
}

/// Convert a viewport relative point to a terminal point.
pub fn viewport_to_point(display_offset: usize, point: Point<usize>) -> Point {
    let line = Line(point.line as i32) - display_offset;
    Point::new(line, point.column)
}

/// Calculate the cell dimensions based on font metrics.
///
/// This will return a tuple of the cell width and height.
#[inline]
fn compute_cell_size(config: &Config, metrics: &crossfont::Metrics) -> (f32, f32) {
    let offset_x = f64::from(config.ui_config.font.offset.x);
    let offset_y = f64::from(config.ui_config.font.offset.y);
    (
        (metrics.average_advance + offset_x).floor().max(1.) as f32,
        (metrics.line_height + offset_y).floor().max(1.) as f32,
    )
}

/// Calculate the size of the window given padding, terminal dimensions and cell size.
fn window_size(
    config: &Config,
    dimensions: Dimensions,
    cell_width: f32,
    cell_height: f32,
    dpr: f64,
) -> PhysicalSize<u32> {
    let padding = config.ui_config.window.padding(dpr);

    let grid_width = cell_width * dimensions.columns.0.max(MIN_COLUMNS) as f32;
    let grid_height = cell_height * dimensions.lines.max(MIN_SCREEN_LINES) as f32;

    let width = (padding.0).mul_add(2., grid_width).floor();
    let height = (padding.1).mul_add(2., grid_height).floor();

    PhysicalSize::new(width as u32, height as u32)
}<|MERGE_RESOLUTION|>--- conflicted
+++ resolved
@@ -516,11 +516,7 @@
         }
 
         let mut lines = RenderLines::new();
-<<<<<<< HEAD
-        let mut urls = Urls::new();
         let mut graphics_list = renderer::graphics::RenderList::default();
-=======
->>>>>>> 28abb1f9
 
         // Draw grid.
         {
