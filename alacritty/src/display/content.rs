--- conflicted
+++ resolved
@@ -4,17 +4,11 @@
 
 use alacritty_terminal::ansi::{Color, CursorShape, NamedColor};
 use alacritty_terminal::event::EventListener;
-<<<<<<< HEAD
 use alacritty_terminal::graphics::GraphicCell;
-use alacritty_terminal::grid::{Dimensions, Indexed};
-use alacritty_terminal::index::{Column, Direction, Line, Point};
-use alacritty_terminal::term::cell::{Cell, Flags};
-=======
 use alacritty_terminal::grid::Indexed;
 use alacritty_terminal::index::{Column, Line, Point};
 use alacritty_terminal::selection::SelectionRange;
 use alacritty_terminal::term::cell::{Cell, Flags, Hyperlink};
->>>>>>> 694a52bc
 use alacritty_terminal::term::color::{CellRgb, Rgb};
 use alacritty_terminal::term::search::{Match, RegexSearch};
 use alacritty_terminal::term::{self, RenderableContent as TerminalContent, Term, TermMode};
@@ -187,11 +181,6 @@
 #[derive(Clone, Debug)]
 pub struct RenderableCell {
     pub character: char,
-<<<<<<< HEAD
-    pub zerowidth: Option<Vec<char>>,
-    pub graphic: Option<GraphicCell>,
-=======
->>>>>>> 694a52bc
     pub point: Point<usize>,
     pub fg: Rgb,
     pub bg: Rgb,
@@ -207,6 +196,7 @@
 pub struct RenderableCellExtra {
     pub zerowidth: Option<Vec<char>>,
     pub hyperlink: Option<Hyperlink>,
+    pub graphic: Option<GraphicCell>,
 }
 
 impl RenderableCell {
@@ -269,20 +259,6 @@
 
         // Convert cell point to viewport position.
         let cell_point = cell.point;
-<<<<<<< HEAD
-        let point = display::point_to_viewport(display_offset, cell_point).unwrap();
-
-        RenderableCell {
-            zerowidth: cell.zerowidth().map(|zerowidth| zerowidth.to_vec()),
-            graphic: cell.graphic().cloned(),
-            flags: cell.flags,
-            character,
-            bg_alpha,
-            point,
-            fg,
-            bg,
-        }
-=======
         let point = term::point_to_viewport(display_offset, cell_point).unwrap();
 
         let flags = cell.flags;
@@ -297,11 +273,11 @@
             Box::new(RenderableCellExtra {
                 zerowidth: zerowidth.map(|zerowidth| zerowidth.to_vec()),
                 hyperlink,
+                graphic: cell.graphic().cloned(),
             })
         });
 
         RenderableCell { flags, character, bg_alpha, point, fg, bg, underline, extra }
->>>>>>> 694a52bc
     }
 
     /// Check if cell contains any renderable content.
