# Configuration for Alacritty, the GPU enhanced terminal emulator.

# Any items in the `env` entry below will be added as
# environment variables. Some entries may override variables
# set by alacritty itself.
#env:
  # TERM variable
  #
  # This value is used to set the `$TERM` environment variable for
  # each instance of Alacritty. If it is not present, alacritty will
  # check the local terminfo database and use `alacritty` if it is
  # available, otherwise `xterm-256color` is used.
  #TERM: xterm-256color

window:
  # Window dimensions (changes require restart)
  #
  # Specified in number of columns/lines, not pixels.
  # If both are `0`, this setting is ignored.
  dimensions:
    columns: 0
    lines: 0

  # Window position (changes require restart)
  #
  # Specified in number of pixels.
  # If the position is not set, the window manager will handle the placement.
  #position:
  #  x: 0
  #  y: 0

  # Window padding (changes require restart)
  #
  # Blank space added around the window in pixels. This padding is scaled
  # by DPI and the specified value is always added at both opposing sides.
  padding:
    x: 2
    y: 2

  # Spread additional padding evenly around the terminal content.
  dynamic_padding: false

  # Window decorations
  #
  # Values for `decorations`:
  #     - full: Borders and title bar
  #     - none: Neither borders nor title bar
  #
  # Values for `decorations` (macOS only):
  #     - transparent: Title bar, transparent background and title bar buttons
  #     - buttonless: Title bar, transparent background, but no title bar buttons
  decorations: full

  # Startup Mode (changes require restart)
  #
  # Values for `startup_mode`:
  #   - Windowed
  #   - Maximized
  #   - Fullscreen
  #
  # Values for `startup_mode` (macOS only):
  #   - SimpleFullscreen
  startup_mode: Windowed

scrolling:
  # Maximum number of lines in the scrollback buffer.
  # Specifying '0' will disable scrolling.
  history: 10000

  # Number of lines the viewport will move for every line scrolled when
  # scrollback is enabled (history > 0).
  multiplier: 3

  # Faux Scrolling
  #
  # The `faux_multiplier` setting controls the number of lines the terminal
  # should scroll when the alternate screen buffer is active. This is used
  # to allow mouse scrolling for applications like `man`.
  #
  # Specifying `0` will disable faux scrolling.
  faux_multiplier: 3

  # Scroll to the bottom when new text is written to the terminal.
  auto_scroll: false

# Spaces per Tab (changes require restart)
#
# This setting defines the width of a tab in cells.
#
# Some applications, like Emacs, rely on knowing about the width of a tab.
# To prevent unexpected behavior in these applications, it's also required to
# change the `it` value in terminfo when altering this setting.
tabspaces: 8

# Font configuration (changes require restart)
font:
  # Normal (roman) font face
  #normal:
    # Font family
    #
    # Default:
    #   - (macOS) Menlo
    #   - (Linux) monospace
    #   - (Windows) Consolas
    #family: monospace

    # The `style` can be specified to pick a specific face.
    #style: Regular

  # Bold font face
  #bold:
    # Font family
    #
    # If the bold family is not specified, it will fall back to the
    # value specified for the normal font.
    #family: monospace

    # The `style` can be specified to pick a specific face.
    #style: Bold

  # Italic font face
  #italic:
    # Font family
    #
    # If the italic family is not specified, it will fall back to the
    # value specified for the normal font.
    #family: monospace

    # The `style` can be specified to pick a specific face.
    #style: Italic

  # Point size
  size: 11.0

  # Offset is the extra space around each character. `offset.y` can be thought of
  # as modifying the line spacing, and `offset.x` as modifying the letter spacing.
  offset:
    x: 0
    y: 0

  # Glyph offset determines the locations of the glyphs within their cells with
  # the default being at the bottom. Increasing `x` moves the glyph to the right,
  # increasing `y` moves the glyph upwards.
  glyph_offset:
    x: 0
    y: 0

  # Thin stroke font rendering (macOS only)
  #
  # Thin strokes are suitable for retina displays, but for non-retina screens
  # it is recommended to set `use_thin_strokes` to `false`
  #
  # macOS >= 10.14.x:
  #
  # If the font quality on non-retina display looks bad then set
  # `use_thin_strokes` to `true` and enable font smoothing by running the
  # following command:
  #   `defaults write -g CGFontRenderingFontSmoothingDisabled -bool NO`
  #
  # This is a global setting and will require a log out or restart to take
  # effect.
  use_thin_strokes: true

# Display the time it takes to redraw each frame.
render_timer: false

# Keep the log file after quitting Alacritty.
persistent_logging: false

# If `true`, bold text is drawn using the bright color variants.
draw_bold_text_with_bright_colors: true

# Colors (Tomorrow Night Bright)
colors:
  # Default colors
  primary:
    background: '0x000000'
    foreground: '0xeaeaea'

    # Bright and dim foreground colors
    #
    # The dimmed foreground color is calculated automatically if it is not present.
    # If the bright foreground color is not set, or `draw_bold_text_with_bright_colors`
    # is `false`, the normal foreground color will be used.
    #dim_foreground: '0x9a9a9a'
    #bright_foreground: '0xffffff'

  # Cursor colors
  #
  # Colors which should be used to draw the terminal cursor. If these are unset,
  # the cursor color will be the inverse of the cell color.
  #cursor:
  #  text: '0x000000'
  #  cursor: '0xffffff'

  # Selection colors
  #
  # Colors which should be used to draw the selection area. If selection
  # background is unset, selection color will be the inverse of the cell colors.
  # If only text is unset the cell text color will remain the same.
  #selection:
  #  text: '0xeaeaea'
  #  background: '0x404040'

  # Normal colors
  normal:
    black:   '0x000000'
    red:     '0xd54e53'
    green:   '0xb9ca4a'
    yellow:  '0xe6c547'
    blue:    '0x7aa6da'
    magenta: '0xc397d8'
    cyan:    '0x70c0ba'
    white:   '0xeaeaea'

  # Bright colors
  bright:
    black:   '0x666666'
    red:     '0xff3334'
    green:   '0x9ec400'
    yellow:  '0xe7c547'
    blue:    '0x7aa6da'
    magenta: '0xb77ee0'
    cyan:    '0x54ced6'
    white:   '0xffffff'

  # Dim colors
  #
  # If the dim colors are not set, they will be calculated automatically based
  # on the `normal` colors.
  #dim:
  #  black:   '0x000000'
  #  red:     '0x8c3336'
  #  green:   '0x7a8530'
  #  yellow:  '0x97822e'
  #  blue:    '0x506d8f'
  #  magenta: '0x80638e'
  #  cyan:    '0x497e7a'
  #  white:   '0x9a9a9a'

  # Indexed Colors
  #
  # The indexed colors include all colors from 16 to 256.
  # When these are not set, they're filled with sensible defaults.
  #
  # Example:
  #   `- { index: 16, color: '0xff00ff' }`
  #
  indexed_colors: []

# Visual Bell
#
# Any time the BEL code is received, Alacritty "rings" the visual bell. Once
# rung, the terminal background will be set to white and transition back to the
# default background color. You can control the rate of this transition by
# setting the `duration` property (represented in milliseconds). You can also
# configure the transition function by setting the `animation` property.
#
# Values for `animation`:
#   - Ease
#   - EaseOut
#   - EaseOutSine
#   - EaseOutQuad
#   - EaseOutCubic
#   - EaseOutQuart
#   - EaseOutQuint
#   - EaseOutExpo
#   - EaseOutCirc
#   - Linear
#
# Specifying a `duration` of `0` will disable the visual bell.
visual_bell:
  animation: EaseOutExpo
  duration: 0
  color: '0xffffff'

# Background opacity
#
# Window opacity as a floating point number from `0.0` to `1.0`.
# The value `0.0` is completely transparent and `1.0` is opaque.
background_opacity: 1.0

# Mouse bindings
#
# Available fields:
#   - mouse
#   - action
#   - mods (optional)
#
# Values for `mouse`:
#   - Middle
#   - Left
#   - Right
#   - Numeric identifier such as `5`
#
# All available `mods` and `action` values are documented in the key binding
# section.
mouse_bindings:
  - { mouse: Middle, action: PasteSelection }

mouse:
  # Click settings
  #
  # The `double_click` and `triple_click` settings control the time
  # alacritty should wait for accepting multiple clicks as one double
  # or triple click.
  double_click: { threshold: 300 }
  triple_click: { threshold: 300 }

  # If this is `true`, the cursor is temporarily hidden when typing.
  hide_when_typing: false

  url:
    # URL launcher
    #
    # This program is executed when clicking on a text which is recognized as a URL.
    # The URL is always added to the command as the last parameter.
    #
    # When set to `None`, URL launching will be disabled completely.
    #
    # Default:
    #   - (macOS) open
    #   - (Linux) xdg-open
    #   - (Windows) explorer
    #launcher:
    #  program: xdg-open
    #  args: []

    # URL modifiers
    #
    # These are the modifiers that need to be held down for opening URLs when clicking
    # on them. The available modifiers are documented in the key binding section.
    modifiers: None

selection:
  semantic_escape_chars: ",│`|:\"' ()[]{}<>"

  # When set to `true`, selected text will be copied to the primary clipboard.
  save_to_clipboard: false

# Allow terminal applications to change Alacritty's window title.
dynamic_title: true

cursor:
  # Cursor style
  #
  # Values for `style`:
  #   - ▇ Block
  #   - _ Underline
  #   - | Beam
  style: Block

  # If this is `true`, the cursor will be rendered as a hollow box when the
  # window is not focused.
  unfocused_hollow: true

# Live config reload (changes require restart)
live_config_reload: true

# Shell
#
# You can set `shell.program` to the path of your favorite shell, e.g. `/bin/fish`.
# Entries in `shell.args` are passed unmodified as arguments to the shell.
#
# Default:
#   - (Linux/macOS) /bin/bash --login
#   - (Windows) powershell
#shell:
#  program: /bin/bash
#  args:
#    - --login

# Windows 10 ConPTY backend (Windows only)
#
# This will enable better color support and may resolve other issues,
# however this API and its implementation is still young and so is
# disabled by default, as stability may not be as good as the winpty
# backend.
#
# Alacritty will fall back to the WinPTY automatically if the ConPTY
# backend cannot be initialized.
enable_experimental_conpty_backend: false

# Send ESC (\x1b) before characters when alt is pressed.
alt_send_esc: true

# Key bindings
#
# Key bindings are specified as a list of objects. Each binding will specify a
# key and modifiers required to trigger it, terminal modes where the binding is
# applicable, and what should be done when the key binding fires. It can either
# send a byte sequence to the running application (`chars`), execute a
# predefined action (`action`) or fork and execute a specified command plus
# arguments (`command`).
#
# Bindings are always filled by default, but will be replaced when a new binding
# with the same triggers is defined. To unset a default binding, it can be
# mapped to the `None` action.
#
# Example:
#   `- { key: V, mods: Control|Shift, action: Paste }`
#
# Available fields:
#   - key
#   - mods (optional)
#   - chars | action | command (exactly one required)
#   - mode (optional)
#
# Values for `key`:
#   - `A` -> `Z`
#   - `F1` -> `F12`
#   - `Key1` -> `Key0`
#
#   A full list with available key codes can be found here:
#   https://docs.rs/glutin/*/glutin/enum.VirtualKeyCode.html#variants
#
#   Instead of using the name of the keys, the `key` field also supports using
#   the scancode of the desired key. Scancodes have to be specified as a
#   decimal number.
#   This command will allow you to display the hex scancodes for certain keys:
#     `showkey --scancodes`
#
# Values for `mods`:
#   - Command
#   - Control
#   - Super
#   - Shift
#   - Alt
#
#   Multiple `mods` can be combined using `|` like this: `mods: Control|Shift`.
#   Whitespace and capitalization is relevant and must match the example.
#
# Values for `chars`:
#   The `chars` field writes the specified string to the terminal. This makes
#   it possible to pass escape sequences.
#   To find escape codes for bindings like `PageUp` ("\x1b[5~"), you can run
#   the command `showkey -a` outside of tmux.
#   Note that applications use terminfo to map escape sequences back to
#   keys. It is therefore required to update the terminfo when
#   changing an escape sequence.
#
# Values for `action`:
#   - Paste
#   - PasteSelection
#   - Copy
#   - IncreaseFontSize
#   - DecreaseFontSize
#   - ResetFontSize
#   - ScrollPageUp
#   - ScrollPageDown
#   - ScrollLineUp
#   - ScrollLineDown
#   - ScrollToTop
#   - ScrollToBottom
#   - ClearHistory
#   - Hide
#   - Quit
#   - ClearLogNotice
#   - SpawnNewInstance
<<<<<<< HEAD
#   - ModifySelection
=======
#   - ToggleFullscreen
>>>>>>> e9813031
#   - None
#
# Values for `action` (macOS only):
#   - ToggleSimpleFullscreen: Enters fullscreen without occupying another space
#
# Values for `command`:
#   The `command` field must be a map containing a `program` string and
#   an `args` array of command line parameter strings.
#
#   Example:
#       `command: { program: "alacritty", args: ["-e", "vttest"] }`
#
# Values for `mode`:
#   - ~AppCursor
#   - AppCursor
#   - ~AppKeypad
#   - AppKeypad
key_bindings:
  # (Windows/Linux only)
  #- { key: V,        mods: Control|Shift, action: Paste            }
  #- { key: C,        mods: Control|Shift, action: Copy             }
  #- { key: Insert,   mods: Shift,         action: PasteSelection   }
  #- { key: Key0,     mods: Control,       action: ResetFontSize    }
  #- { key: Equals,   mods: Control,       action: IncreaseFontSize }
  #- { key: Add,      mods: Control,       action: IncreaseFontSize }
  #- { key: Subtract, mods: Control,       action: DecreaseFontSize }
  #- { key: Minus,    mods: Control,       action: DecreaseFontSize }

  # (macOS only)
  #- { key: Key0,   mods: Command, action: ResetFontSize    }
  #- { key: Equals, mods: Command, action: IncreaseFontSize }
  #- { key: Add,    mods: Command, action: IncreaseFontSize }
  #- { key: Minus,  mods: Command, action: DecreaseFontSize }
  #- { key: K,      mods: Command, action: ClearHistory     }
  #- { key: K,      mods: Command, chars: "\x0c"            }
  #- { key: V,      mods: Command, action: Paste            }
  #- { key: C,      mods: Command, action: Copy             }
  #- { key: H,      mods: Command, action: Hide             }
  #- { key: Q,      mods: Command, action: Quit             }
  #- { key: W,      mods: Command, action: Quit             }

  - { key: Paste,                   action: Paste                            }
  - { key: Copy,                    action: Copy                             }
  - { key: L,        mods: Control, action: ClearLogNotice                   }
  - { key: L,        mods: Control, chars: "\x0c"                            }
  - { key: Home,     mods: Alt,     chars: "\x1b[1;3H"                       }
  - { key: Home,                    chars: "\x1bOH",        mode: AppCursor  }
  - { key: Home,                    chars: "\x1b[H",        mode: ~AppCursor }
  - { key: End,      mods: Alt,     chars: "\x1b[1;3F"                       }
  - { key: End,                     chars: "\x1bOF",        mode: AppCursor  }
  - { key: End,                     chars: "\x1b[F",        mode: ~AppCursor }
  - { key: PageUp,   mods: Shift,   action: ScrollPageUp,   mode: ~Alt       }
  - { key: PageUp,   mods: Shift,   chars: "\x1b[5;2~",     mode: Alt        }
  - { key: PageUp,   mods: Control, chars: "\x1b[5;5~"                       }
  - { key: PageUp,   mods: Alt,     chars: "\x1b[5;3~"                       }
  - { key: PageUp,                  chars: "\x1b[5~"                         }
  - { key: PageDown, mods: Shift,   action: ScrollPageDown, mode: ~Alt       }
  - { key: PageDown, mods: Shift,   chars: "\x1b[6;2~",     mode: Alt        }
  - { key: PageDown, mods: Control, chars: "\x1b[6;5~"                       }
  - { key: PageDown, mods: Alt,     chars: "\x1b[6;3~"                       }
  - { key: PageDown,                chars: "\x1b[6~"                         }
  - { key: Tab,      mods: Shift,   chars: "\x1b[Z"                          }
  - { key: Back,                    chars: "\x7f"                            }
  - { key: Back,     mods: Alt,     chars: "\x1b\x7f"                        }
  - { key: Insert,                  chars: "\x1b[2~"                         }
  - { key: Delete,                  chars: "\x1b[3~"                         }
  - { key: Left,     mods: Shift,   chars: "\x1b[1;2D"                       }
  - { key: Left,     mods: Control, chars: "\x1b[1;5D"                       }
  - { key: Left,     mods: Alt,     chars: "\x1b[1;3D"                       }
  - { key: Left,                    chars: "\x1b[D",        mode: ~AppCursor }
  - { key: Left,                    chars: "\x1bOD",        mode: AppCursor  }
  - { key: Right,    mods: Shift,   chars: "\x1b[1;2C"                       }
  - { key: Right,    mods: Control, chars: "\x1b[1;5C"                       }
  - { key: Right,    mods: Alt,     chars: "\x1b[1;3C"                       }
  - { key: Right,                   chars: "\x1b[C",        mode: ~AppCursor }
  - { key: Right,                   chars: "\x1bOC",        mode: AppCursor  }
  - { key: Up,       mods: Shift,   chars: "\x1b[1;2A"                       }
  - { key: Up,       mods: Control, chars: "\x1b[1;5A"                       }
  - { key: Up,       mods: Alt,     chars: "\x1b[1;3A"                       }
  - { key: Up,                      chars: "\x1b[A",        mode: ~AppCursor }
  - { key: Up,                      chars: "\x1bOA",        mode: AppCursor  }
  - { key: Down,     mods: Shift,   chars: "\x1b[1;2B"                       }
  - { key: Down,     mods: Control, chars: "\x1b[1;5B"                       }
  - { key: Down,     mods: Alt,     chars: "\x1b[1;3B"                       }
  - { key: Down,                    chars: "\x1b[B",        mode: ~AppCursor }
  - { key: Down,                    chars: "\x1bOB",        mode: AppCursor  }
  - { key: F1,                      chars: "\x1bOP"                          }
  - { key: F2,                      chars: "\x1bOQ"                          }
  - { key: F3,                      chars: "\x1bOR"                          }
  - { key: F4,                      chars: "\x1bOS"                          }
  - { key: F5,                      chars: "\x1b[15~"                        }
  - { key: F6,                      chars: "\x1b[17~"                        }
  - { key: F7,                      chars: "\x1b[18~"                        }
  - { key: F8,                      chars: "\x1b[19~"                        }
  - { key: F9,                      chars: "\x1b[20~"                        }
  - { key: F10,                     chars: "\x1b[21~"                        }
  - { key: F11,                     chars: "\x1b[23~"                        }
  - { key: F12,                     chars: "\x1b[24~"                        }
  - { key: F1,       mods: Shift,   chars: "\x1b[1;2P"                       }
  - { key: F2,       mods: Shift,   chars: "\x1b[1;2Q"                       }
  - { key: F3,       mods: Shift,   chars: "\x1b[1;2R"                       }
  - { key: F4,       mods: Shift,   chars: "\x1b[1;2S"                       }
  - { key: F5,       mods: Shift,   chars: "\x1b[15;2~"                      }
  - { key: F6,       mods: Shift,   chars: "\x1b[17;2~"                      }
  - { key: F7,       mods: Shift,   chars: "\x1b[18;2~"                      }
  - { key: F8,       mods: Shift,   chars: "\x1b[19;2~"                      }
  - { key: F9,       mods: Shift,   chars: "\x1b[20;2~"                      }
  - { key: F10,      mods: Shift,   chars: "\x1b[21;2~"                      }
  - { key: F11,      mods: Shift,   chars: "\x1b[23;2~"                      }
  - { key: F12,      mods: Shift,   chars: "\x1b[24;2~"                      }
  - { key: F1,       mods: Control, chars: "\x1b[1;5P"                       }
  - { key: F2,       mods: Control, chars: "\x1b[1;5Q"                       }
  - { key: F3,       mods: Control, chars: "\x1b[1;5R"                       }
  - { key: F4,       mods: Control, chars: "\x1b[1;5S"                       }
  - { key: F5,       mods: Control, chars: "\x1b[15;5~"                      }
  - { key: F6,       mods: Control, chars: "\x1b[17;5~"                      }
  - { key: F7,       mods: Control, chars: "\x1b[18;5~"                      }
  - { key: F8,       mods: Control, chars: "\x1b[19;5~"                      }
  - { key: F9,       mods: Control, chars: "\x1b[20;5~"                      }
  - { key: F10,      mods: Control, chars: "\x1b[21;5~"                      }
  - { key: F11,      mods: Control, chars: "\x1b[23;5~"                      }
  - { key: F12,      mods: Control, chars: "\x1b[24;5~"                      }
  - { key: F1,       mods: Alt,     chars: "\x1b[1;6P"                       }
  - { key: F2,       mods: Alt,     chars: "\x1b[1;6Q"                       }
  - { key: F3,       mods: Alt,     chars: "\x1b[1;6R"                       }
  - { key: F4,       mods: Alt,     chars: "\x1b[1;6S"                       }
  - { key: F5,       mods: Alt,     chars: "\x1b[15;6~"                      }
  - { key: F6,       mods: Alt,     chars: "\x1b[17;6~"                      }
  - { key: F7,       mods: Alt,     chars: "\x1b[18;6~"                      }
  - { key: F8,       mods: Alt,     chars: "\x1b[19;6~"                      }
  - { key: F9,       mods: Alt,     chars: "\x1b[20;6~"                      }
  - { key: F10,      mods: Alt,     chars: "\x1b[21;6~"                      }
  - { key: F11,      mods: Alt,     chars: "\x1b[23;6~"                      }
  - { key: F12,      mods: Alt,     chars: "\x1b[24;6~"                      }
  - { key: F1,       mods: Super,   chars: "\x1b[1;3P"                       }
  - { key: F2,       mods: Super,   chars: "\x1b[1;3Q"                       }
  - { key: F3,       mods: Super,   chars: "\x1b[1;3R"                       }
  - { key: F4,       mods: Super,   chars: "\x1b[1;3S"                       }
  - { key: F5,       mods: Super,   chars: "\x1b[15;3~"                      }
  - { key: F6,       mods: Super,   chars: "\x1b[17;3~"                      }
  - { key: F7,       mods: Super,   chars: "\x1b[18;3~"                      }
  - { key: F8,       mods: Super,   chars: "\x1b[19;3~"                      }
  - { key: F9,       mods: Super,   chars: "\x1b[20;3~"                      }
  - { key: F10,      mods: Super,   chars: "\x1b[21;3~"                      }
  - { key: F11,      mods: Super,   chars: "\x1b[23;3~"                      }
  - { key: F12,      mods: Super,   chars: "\x1b[24;3~"                      }
  - { key: NumpadEnter,             chars: "\n"                              }<|MERGE_RESOLUTION|>--- conflicted
+++ resolved
@@ -457,11 +457,8 @@
 #   - Quit
 #   - ClearLogNotice
 #   - SpawnNewInstance
-<<<<<<< HEAD
 #   - ModifySelection
-=======
 #   - ToggleFullscreen
->>>>>>> e9813031
 #   - None
 #
 # Values for `action` (macOS only):
