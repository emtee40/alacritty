[package]
name = "alacritty"
version = "0.1.0"
authors = ["Joe Wilm <joe@jwilm.com>"]
license = "Apache-2.0"
build = "build.rs"
description = "GPU-accelerated terminal emulator"

[[bin]]
doc = false
path = "src/main.rs"
name = "alacritty"

[dependencies]
libc = "0.2"
cgmath = "0.16"
notify = "4"
bitflags = "1"
font = { path = "./font" }
errno = "0.2"
parking_lot = "0.5"
serde = "1"
serde_derive = "1"
serde_json = "1"
serde_yaml = "0.7"
vte = "0.3"
mio = "0.6"
mio-more = "0.1"
copypasta = { path = "./copypasta" }
xdg = "2"
log = "0.4"
clap = "2"
fnv = "1"
unicode-width = "0.1"
<<<<<<< HEAD
arraydeque = "0.4"
glutin = "0.12"
=======
arraydeque = "0.2"
glutin = "0.13"
>>>>>>> 8045737d
clippy = { version = "*", optional = true }
env_logger = "0.5"
base64 = "0.9.0"

[target.'cfg(any(target_os = "linux", target_os = "freebsd", target_os="dragonfly", target_os="openbsd"))'.dependencies]
x11-dl = "2"

[target.'cfg(target_os = "macos")'.dependencies]
objc = "0.2.2"

[features]
default = []
# Enabling this feature makes shaders automatically reload when changed
live-shader-reload = []
nightly = []
bench = []

[build-dependencies]
gl_generator = "0.9"

[profile.release]
lto = true
debug = true<|MERGE_RESOLUTION|>--- conflicted
+++ resolved
@@ -32,13 +32,8 @@
 clap = "2"
 fnv = "1"
 unicode-width = "0.1"
-<<<<<<< HEAD
 arraydeque = "0.4"
-glutin = "0.12"
-=======
-arraydeque = "0.2"
 glutin = "0.13"
->>>>>>> 8045737d
 clippy = { version = "*", optional = true }
 env_logger = "0.5"
 base64 = "0.9.0"
