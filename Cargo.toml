[package]
name = "alacritty"
version = "0.1.0"
authors = ["Joe Wilm <joe@jwilm.com>"]
license = "Apache-2.0"
build = "build.rs"
description = "GPU-accelerated terminal emulator"
readme = "README.md"
homepage = "https://github.com/jwilm/alacritty"

[[bin]]
doc = false
path = "src/main.rs"
name = "alacritty"

[dependencies]
libc = "0.2"
cgmath = "0.16"
notify = "4"
bitflags = "1"
font = { path = "./font" }
errno = "0.2"
parking_lot = "0.5"
serde = "1"
serde_derive = "1"
serde_json = "1"
serde_yaml = "0.7"
vte = "0.3"
mio = "0.6"
mio-more = "0.1"
copypasta = { path = "./copypasta" }
xdg = "2"
log = "0.4"
clap = "2"
fnv = "1"
unicode-width = "0.1"
arraydeque = "0.4"
glutin = "0.16"
env_logger = "0.5"
base64 = "0.9.0"
<<<<<<< HEAD
winit = { version = "0.15", features = ["icon_loading"] }
image = "0.19"
=======
static_assertions = "0.2.5"
>>>>>>> 24a74d44

[target.'cfg(any(target_os = "linux", target_os = "freebsd", target_os="dragonfly", target_os="openbsd"))'.dependencies]
x11-dl = "2"

[target.'cfg(windows)'.dependencies]
winpty = { path = "./winpty" }
mio-named-pipes = "0.1"
winapi = { version = "0.3.5", features = ["winuser", "synchapi", "roerrorapi", "winerror"]}
dunce = "0.1"

[target.'cfg(target_os = "macos")'.dependencies]
objc = "0.2.2"
dirs = "1.0.2"

[features]
default = []
# Enabling this feature makes shaders automatically reload when changed
live-shader-reload = []
nightly = []
bench = []

[build-dependencies]
gl_generator = "0.9"

[target.'cfg(windows)'.build-dependencies]
embed-resource = "1.1.4"

[profile.release]
lto = true
debug = 1

[package.metadata.deb]
maintainer = "Joe Wilm <joe@jwilm.com>"
license-file = ["LICENSE-APACHE", "3"]
extended-description = """\
Alacritty is the fastest terminal emulator in existence. Using the GPU for \
rendering enables optimizations that simply aren't possible in other emulators. \
Alacritty currently supports FreeBSD, Linux, macOS, and OpenBSD. Windows \
support is planned before the 1.0 release.  """
depends = "$auto, cmake, libfreetype6-dev, libfontconfig1-dev, xclip"
section = "rust"
priority = "optional"
assets = [
    ["target/release/alacritty", "usr/local/bin/", "755"],
    ["alacritty.desktop", "usr/share/applications/", "644"],
    ["alacritty-completions.bash", "usr/share/bash-completion/completions/alacritty", "644"],
    ["alacritty-completions.fish", "usr/share/fish/completions/alacritty", "644"],
    ["alacritty-completions.zsh", "usr/share/zsh/functions/Completion/alacritty", "644"],
    ["alacritty.info", "usr/share/terminfo/a/alacritty", "644"],
]<|MERGE_RESOLUTION|>--- conflicted
+++ resolved
@@ -38,12 +38,9 @@
 glutin = "0.16"
 env_logger = "0.5"
 base64 = "0.9.0"
-<<<<<<< HEAD
 winit = { version = "0.15", features = ["icon_loading"] }
 image = "0.19"
-=======
 static_assertions = "0.2.5"
->>>>>>> 24a74d44
 
 [target.'cfg(any(target_os = "linux", target_os = "freebsd", target_os="dragonfly", target_os="openbsd"))'.dependencies]
 x11-dl = "2"
