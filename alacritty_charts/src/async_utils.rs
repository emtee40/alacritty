//! Loads prometheus metrics every now and then and displays stats
use crate::prometheus;
use crate::SizeInfo;
use crate::TimeSeriesChart;
use crate::TimeSeriesSource;
use futures::future::lazy;
use futures::sync::{mpsc, oneshot};
use log::*;
use std::time::{Duration, Instant};
use tokio::prelude::*;
use tokio::runtime::current_thread;
use tokio::timer::Interval;

#[derive(Debug, Clone)]
pub struct MetricRequest {
    pub pull_interval: u64,
    pub source_url: String,
    pub chart_index: usize,  // For Vec<TimeSeriesChart>
    pub series_index: usize, // For Vec<TimeSeriesSource>
    pub data: Option<prometheus::HTTPResponse>,
    pub capacity: usize, // This maps to the time range in seconds to query.
}

/// `AsyncChartTask` contains message types that async_coordinator can work on
#[derive(Debug)]
pub enum AsyncChartTask {
    LoadResponse(MetricRequest),
    SendMetricsOpenGLData(usize, usize, oneshot::Sender<Vec<f32>>),
    SendDecorationsOpenGLData(usize, usize, oneshot::Sender<Vec<f32>>),
    ChangeDisplaySize(f32, f32, f32, f32, oneshot::Sender<bool>),
    SendLastUpdatedEpoch(oneshot::Sender<u64>),
    // Maybe add CloudWatch/etc
}

/// Sends a request to the async_coordinator to get the latest update epoch of all
/// the charts
pub fn get_last_updated_chart_epoch(
    charts_tx: mpsc::Sender<AsyncChartTask>,
    tokio_handle: current_thread::Handle,
) -> u64 {
    let (chart_tx, chart_rx) = oneshot::channel();
    let get_latest_update_epoch = charts_tx
        .send(AsyncChartTask::SendLastUpdatedEpoch(chart_tx))
        .map_err(|e| error!("Sending SendLastUpdatedEpoch Task: err={:?}", e))
        .and_then(move |_res| {
            debug!("Sent Request for SendLastUpdatedEpoch");
            Ok(())
        });
    tokio_handle
        .spawn(lazy(move || get_latest_update_epoch))
        .expect("Unable to queue async task for get_latest_update_epoch");
    let chart_rx = chart_rx.map(|x| x);
    match chart_rx.wait() {
        Ok(data) => {
            debug!("Got response from SendLastUpdatedEpoch Task: {:?}", data);
            data
        }
        Err(err) => {
            error!("Error response from SendLastUpdatedEpoch Task: {:?}", err);
            0u64
        }
    }
}

/// `send_last_updated_epoch` returns the max of all the charts in an array
/// after finding the max updated epoch, it inserts it on the other series
/// so that they also progress in time.
pub fn send_last_updated_epoch(charts: &mut Vec<TimeSeriesChart>, channel: oneshot::Sender<u64>) {
    let max: u64 = charts
        .iter()
        .map(|x| x.last_updated)
        .max()
        .unwrap_or_else(|| 0u64);
    let updated_charts: usize = charts
        .iter_mut()
        .map(|x| {
            if x.last_updated < max {
                x.sources
                    .iter_mut()
                    .map(|x| x.series_mut().upsert((max, None)))
                    .sum()
            } else {
                0usize
            }
        })
        .sum();
    debug!(
        "send_last_updated_epoch: Progressed {} series to {} epoch",
        updated_charts, max
    );
    match channel.send(max) {
        Ok(()) => {
            debug!(
                "send_last_updated_epoch: oneshot::message sent with payload {}",
                charts
                    .iter()
                    .map(|x| x.last_updated)
                    .max()
                    .unwrap_or_else(|| 0u64)
            );
        }
        Err(err) => error!("send_last_updated_epoch: Error sending: {:?}", err),
    };
}

/// `load_http_response` is called by async_coordinator when a task of type
/// LoadResponse is received
pub fn load_http_response(
    charts: &mut Vec<TimeSeriesChart>,
    response: MetricRequest,
    size: SizeInfo,
) {
    if let Some(data) = response.data {
        if data.status != "success" {
            return;
        }
        let mut ok_records = 0;
        if response.chart_index < charts.len()
            && response.series_index < charts[response.chart_index].sources.len()
        {
            if let TimeSeriesSource::PrometheusTimeSeries(ref mut prom) =
                charts[response.chart_index].sources[response.series_index]
            {
                match prom.load_prometheus_response(data) {
                    Ok(num_records) => {
                        info!(
                            "Loaded {} records from {} into TimeSeries",
                            num_records, response.source_url
                        );
                        ok_records = num_records;
                    }
                    Err(err) => {
                        debug!(
                            "Error Loading {} into TimeSeries: {:?}",
                            response.source_url, err
                        );
                    }
                }
                debug!(
                    "After loading. TimeSeries is: {:?}",
                    charts[response.chart_index].sources[response.series_index]
                );
            }
            charts[response.chart_index].update_series_opengl_vecs(response.series_index, size);
        }
        for chart in charts {
            // Update the loaded item counters
            for series in &mut chart.sources {
                if let TimeSeriesSource::AsyncLoadedItems(ref mut loaded) = series {
                    loaded.series.push_current_epoch(ok_records as f64);
                }
            }
        }
    }
}

/// `send_metrics_opengl_vecs` is called by async_coordinator when an task of
/// type SendMetricsOpenGLData is received, it should contain the chart index
/// to represent as OpenGL vertices, it returns data through the channel parameter
pub fn send_metrics_opengl_vecs(
    charts: &[TimeSeriesChart],
    chart_index: usize,
    data_index: usize,
    channel: oneshot::Sender<Vec<f32>>,
) {
    debug!("send_metrics_opengl_vecs for chart_index: {}", chart_index);
    match channel.send(
        if chart_index >= charts.len() || data_index >= charts[chart_index].opengl_vecs.len() {
            vec![]
        } else {
            charts[chart_index].get_deduped_opengl_vecs(data_index)
        },
    ) {
        Ok(()) => {
            debug!(
                "send_metrics_opengl_vecs: oneshot::message sent for {}",
                chart_index
            );
        }
        Err(err) => error!("send_metrics_opengl_vecs: Error sending: {:?}", err),
    };
}

/// `send_decorations_opengl_vecs` is called by async_coordinator when an task of
/// type SendDecorationsOpenGLData is received, it should contain the chart index
/// to represent as OpenGL vertices, it returns data through the channel parameter
pub fn send_decorations_opengl_vecs(
    charts: &[TimeSeriesChart],
    chart_index: usize,
    data_index: usize,
    channel: oneshot::Sender<Vec<f32>>,
) {
    debug!("send_decorations_vecs for chart_index: {}", chart_index);
    match channel.send(
        if chart_index >= charts.len() || data_index >= charts[chart_index].decorations.len() {
            vec![]
        } else {
            debug!(
                "send_decorations_opengl_vecs Sending vertices: {:?}",
                charts[chart_index].decorations[data_index].opengl_vertices()
            );
            charts[chart_index].decorations[data_index].opengl_vertices()
        },
    ) {
        Ok(()) => {
            debug!(
                "send_decorations_opengl_vecs: oneshot::message sent for index: {}",
                chart_index
            );
        }
        Err(err) => error!("send_decorations_opengl_vecs: Error sending: {:?}", err),
    };
}
/// `change_display_size` handles changes to the Display
/// It is debatable that we need to handle this message or return
/// anything, so we'll just return a true ACK, the charts are updated
/// after the size changes, potentially could be slow and we should delay
/// until the size is stabilized.
pub fn change_display_size(
    charts: &mut Vec<TimeSeriesChart>,
    size: &mut SizeInfo,
    height: f32,
    width: f32,
    padding_y: f32,
    padding_x: f32,
    channel: oneshot::Sender<bool>,
) {
    debug!(
        "change_display_size for height: {}, width: {}, padding_y: {}, padding_x: {}",
        height, width, padding_y, padding_x
    );
    size.height = height;
    size.width = width;
    size.padding_y = padding_y;
    size.padding_x = padding_x;
    for chart in charts {
        // Update the OpenGL representation when the display changes
        chart.update_all_series_opengl_vecs(*size);
    }
    match channel.send(true) {
        Ok(()) => debug!(
            "change_display_size: Sent reply back to resize notifier, new size: {:?}",
            size
        ),
        Err(err) => error!("change_display_size: Error sending: {:?}", err),
    };
}

/// `async_coordinator` receives messages from the tasks about data loaded from
/// the network, it owns the charts data, and may draw the Charts to OpenGL
pub fn async_coordinator(
    rx: mpsc::Receiver<AsyncChartTask>,
    mut charts: Vec<TimeSeriesChart>,
    height: f32,
    width: f32,
    padding_y: f32,
    padding_x: f32,
) -> impl Future<Item = (), Error = ()> {
    debug!(
        "async_coordinator: Starting, height: {}, width: {}, padding_y: {}, padding_x {}",
        height, width, padding_y, padding_x
    );
    for chart in &mut charts {
        // Update the loaded item counters
        debug!("Finishing setup for sources in chart: '{}'", chart.name);
        for series in &mut chart.sources {
            series.init();
        }
    }
    let mut size = SizeInfo {
        height,
        width,
        padding_y,
        padding_x,
        ..SizeInfo::default()
    };
    rx.for_each(move |message| {
        debug!("async_coordinator: message: {:?}", message);
        match message {
            AsyncChartTask::LoadResponse(req) => load_http_response(&mut charts, req, size),
            AsyncChartTask::SendMetricsOpenGLData(chart_index, data_index, channel) => {
                send_metrics_opengl_vecs(&charts, chart_index, data_index, channel);
            }
            AsyncChartTask::SendDecorationsOpenGLData(chart_index, data_index, channel) => {
                send_decorations_opengl_vecs(&charts, chart_index, data_index, channel);
            }
            AsyncChartTask::ChangeDisplaySize(height, width, padding_y, padding_x, channel) => {
                change_display_size(
                    &mut charts,
                    &mut size,
                    height,
                    width,
                    padding_y,
                    padding_x,
                    channel,
                );
            }
            AsyncChartTask::SendLastUpdatedEpoch(channel) => {
                send_last_updated_epoch(&mut charts, channel);
            }
        };
        Ok(())
    })
}

/// `fetch_prometheus_response` gets data from prometheus and once data is ready
/// it sends the results to the coordinator.
fn fetch_prometheus_response(
    item: MetricRequest,
    tx: mpsc::Sender<AsyncChartTask>,
) -> impl Future<Item = (), Error = ()> {
    debug!("fetch_prometheus_response: Starting");
    let url = prometheus::PrometheusTimeSeries::prepare_url(&item.source_url, item.capacity as u64)
        .unwrap();
    let url_copy = item.source_url.clone();
    prometheus::get_from_prometheus(url.clone())
        .timeout(Duration::from_secs(item.pull_interval))
        .or_else(move |e| {
            if e.is_elapsed() {
                info!("fetch_prometheus_response: TimeOut accesing: {}", url_copy);
            } else {
                info!("fetch_prometheus_response: err={:?}", e);
            };
            // Instead of an error, return this so we can retry later.
            // XXX: Maybe exponential retries in the future.
            Ok(hyper::Chunk::from(
                r#"{ "status":"error","data":{"resultType":"scalar","result":[]}}"#,
            ))
        })
        .and_then(move |value| {
            debug!(
                "fetch_prometheus_response: Got prometheus raw value={:?}",
                value
            );
            let res = prometheus::parse_json(&value);
            tx.send(AsyncChartTask::LoadResponse(MetricRequest {
                source_url: item.source_url.clone(),
                chart_index: item.chart_index,
                series_index: item.series_index,
                pull_interval: item.pull_interval,
                data: res.clone(),
                capacity: item.capacity,
            }))
            .map_err(|e| {
                error!(
                    "fetch_prometheus_response: unable to send data back to coordinator; err={:?}",
                    e
                )
            })
            .and_then(|_| Ok(()))
        })
        .map_err(|_| {
            // This error is quite meaningless and get_from_prometheus already
            // has shown the error message that contains the actual failure.
        })
}

/// `spawn_charts_intervals` iterates over the charts and sources
/// and, if PrometheusTimeSeries it would call the spawn_datasource_interval_polls on it,
/// that would be constantly loading data asynchronously.
pub fn spawn_charts_intervals(
    charts: Vec<TimeSeriesChart>,
    charts_tx: mpsc::Sender<AsyncChartTask>,
    tokio_handle: current_thread::Handle,
) {
    let mut chart_index = 0usize;
    for chart in charts {
        debug!("Loading chart series with name: '{}'", chart.name);
        let mut series_index = 0usize;
        for series in chart.sources {
            if let TimeSeriesSource::PrometheusTimeSeries(ref prom) = series {
                debug!(" - Found time_series, adding interval run");
                let data_request = MetricRequest {
                    source_url: prom.source.clone(),
                    pull_interval: prom.pull_interval as u64,
                    chart_index,
                    series_index,
                    capacity: prom.series.metrics_capacity,
                    data: None,
                };
                let charts_tx = charts_tx.clone();
                tokio_handle
<<<<<<< HEAD
                    .spawn(lazy(move || spawn_datasource_interval_polls(&data_request, charts_tx)))
=======
                    .spawn(lazy(move || {
                        spawn_datasource_interval_polls(&data_request, charts_tx)
                    }))
>>>>>>> e4663b51
                    .expect("Got error spawning datasource internal polls");
            }
            series_index += 1;
        }
        chart_index += 1;
    }
}
/// `spawn_datasource_interval_polls` creates intervals for each series requested
/// Each series will have to reply to a mspc tx with the data
pub fn spawn_datasource_interval_polls(
    item: &MetricRequest,
    tx: mpsc::Sender<AsyncChartTask>,
) -> impl Future<Item = (), Error = ()> {
    debug!(
        "spawn_datasource_interval_polls: Starting for item={:?}",
        item
    );
    Interval::new(Instant::now(), Duration::from_secs(item.pull_interval))
        //.take(10) //  Test 10 times first
        .map_err(|e| panic!("interval errored; err={:?}", e))
        .fold(
            MetricRequest {
                source_url: item.source_url.clone(),
                chart_index: item.chart_index,
                series_index: item.series_index,
                pull_interval: item.pull_interval,
                data: None,
                capacity: item.capacity,
            },
            move |async_metric_item, instant| {
                debug!(
                    "Interval triggered for {:?} at instant={:?}",
                    async_metric_item.source_url, instant
                );
                fetch_prometheus_response(async_metric_item.clone(), tx.clone()).and_then(|res| {
                    debug!("Got response {:?}", res);
                    Ok(async_metric_item)
                })
            },
        )
        .map(|_| ())
}

/// `get_metric_opengl_vecs` generates a oneshot::channel to communicate
/// with the async coordinator and request the vectors of the metric_data
/// or the decorations vertices
pub fn get_metric_opengl_vecs(
    charts_tx: mpsc::Sender<AsyncChartTask>,
    chart_idx: usize,
    series_idx: usize,
    request_type: &'static str,
    tokio_handle: current_thread::Handle,
) -> Vec<f32> {
    let (opengl_tx, opengl_rx) = oneshot::channel();
    let get_opengl_task = charts_tx
        .clone()
        .send(if request_type == "metric_data" {
            AsyncChartTask::SendMetricsOpenGLData(chart_idx, series_idx, opengl_tx)
        } else {
            AsyncChartTask::SendDecorationsOpenGLData(chart_idx, series_idx, opengl_tx)
        })
        .map_err(|e| error!("Sending SendMetricsOpenGL Task: err={:?}", e))
        .and_then(move |_res| {
            debug!(
                "Sent Request for SendMetricsOpenGL Task for chart index: {}, series: {}",
                chart_idx, series_idx
            );
            Ok(())
        });
<<<<<<< HEAD
    tokio_handle.spawn(lazy(move || get_opengl_task));
=======
    tokio_handle
        .spawn(lazy(move || get_opengl_task))
        .expect("Unable to spawn get_opengl_task");
>>>>>>> e4663b51
    let opengl_rx = opengl_rx.map(|x| x);
    match opengl_rx.wait() {
        Ok(data) => {
            debug!("Got response from SendMetricsOpenGL Task: {:?}", data);
            data
        }
        Err(err) => {
            error!("Error response from SendMetricsOpenGL Task: {:?}", err);
            vec![]
        }
    }
}

/// `run` is an example use of the crate without drawing the data.
pub fn run(config: crate::config::Config) {
    let charts = config.charts.clone();
    // Create the channel that is used to communicate with the
    // background task.
    // XXX: Create a thread::spawn, get the handle and redo.
    let (tx, rx) = mpsc::channel(4_096usize);
    let _poll_tx = tx.clone();
    let mut tokio_runtime =
        tokio::runtime::Runtime::new().expect("Unable to start the tokio runtime");
    let size = SizeInfo {
        width: 100.,
        height: 100.,
        chart_width: 100.,
        chart_height: 100.,
        cell_width: 0.,
        cell_height: 0.,
        padding_x: 0.,
        padding_y: 0.,
    };
    tokio_runtime.spawn(lazy(move || {
<<<<<<< HEAD
        async_coordinator(rx, charts, size.height, size.width, size.padding_y, size.padding_x)
=======
        async_coordinator(
            rx,
            charts,
            size.height,
            size.width,
            size.padding_y,
            size.padding_x,
        )
>>>>>>> e4663b51
    }));
    // let tokio_handle = tokio_runtime.executor().clone();
    // tokio_runtime.spawn(lazy(move || {
    //    spawn_charts_intervals(config.charts.clone(), poll_tx.clone(), tokio_handle);
    //    Ok(())
    //}));
    // tokio_runtime.run().expect("Unable to run tokio tasks");
}<|MERGE_RESOLUTION|>--- conflicted
+++ resolved
@@ -380,13 +380,9 @@
                 };
                 let charts_tx = charts_tx.clone();
                 tokio_handle
-<<<<<<< HEAD
-                    .spawn(lazy(move || spawn_datasource_interval_polls(&data_request, charts_tx)))
-=======
                     .spawn(lazy(move || {
                         spawn_datasource_interval_polls(&data_request, charts_tx)
                     }))
->>>>>>> e4663b51
                     .expect("Got error spawning datasource internal polls");
             }
             series_index += 1;
@@ -456,13 +452,7 @@
             );
             Ok(())
         });
-<<<<<<< HEAD
     tokio_handle.spawn(lazy(move || get_opengl_task));
-=======
-    tokio_handle
-        .spawn(lazy(move || get_opengl_task))
-        .expect("Unable to spawn get_opengl_task");
->>>>>>> e4663b51
     let opengl_rx = opengl_rx.map(|x| x);
     match opengl_rx.wait() {
         Ok(data) => {
@@ -497,9 +487,6 @@
         padding_y: 0.,
     };
     tokio_runtime.spawn(lazy(move || {
-<<<<<<< HEAD
-        async_coordinator(rx, charts, size.height, size.width, size.padding_y, size.padding_x)
-=======
         async_coordinator(
             rx,
             charts,
@@ -508,7 +495,6 @@
             size.padding_y,
             size.padding_x,
         )
->>>>>>> e4663b51
     }));
     // let tokio_handle = tokio_runtime.executor().clone();
     // tokio_runtime.spawn(lazy(move || {
